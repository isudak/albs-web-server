name: check-migrations
on:
  pull_request:
    branches:
      - "**"
jobs:
  build:
    runs-on: ubuntu-latest
    timeout-minutes: 10
    steps:
      - uses: actions/checkout@v4
        name: Check out repository
        with:
          ref: ${{ github.event.pull_request.head.sha }}
          fetch-depth: 0
      - name: Configure git and fetch origin/master
        run: |
          git config --global user.email "action@users.noreply.github.com"
          git config --global user.name "action"
          git fetch origin master
      - name: Rebase
        id: rebase
        run: |
          git rebase origin/master
<<<<<<< HEAD
      - name: Create dirs and files
=======
        continue-on-error: true
      - name: Merge
        if: steps.rebase.outcome != 'success'
        run: |
          git rebase --abort
          git merge --no-ff --no-log origin/master
      - name: Create dirs
>>>>>>> 430fcee2
        run: |
          mkdir -p /home/runner/work/albs-web-server/alts
          mkdir -p /home/runner/work/albs-web-server/albs-frontend
          mkdir -p /home/runner/work/albs-web-server/albs-node
          mkdir -p /home/runner/work/albs-web-server/albs-sign-node
          mkdir -p /home/runner/work/albs-web-server/alma-tests-cacher
          touch /home/runner/work/albs-web-server/alma-tests-cacher/vars.env
          mkdir -p /home/runner/work/albs-web-server/albs-sign-file
          touch /home/runner/work/albs-web-server/albs-sign-file/.env
      - name: Add env file
        run: |
          touch ./vars.env
          echo ALTS_TOKEN="secret" >> ./vars.env
          echo ALMALINUX_CLIENT="secret" >> ./vars.env
          echo ALMALINUX_CLIENT_SECRET="secret" >> ./vars.env
          echo GITHUB_CLIENT="secret" >> ./vars.env
          echo GITHUB_CLIENT_SECRET="secret" >> ./vars.env
          echo POSTGRES_PASSWORD="password" >> ./vars.env
          echo JWT_SECRET="secret" >> ./vars.env
          echo POSTGRES_DB="almalinux-bs" >> ./vars.env
          echo PACKAGE_BEHOLDER_ENABLED="False" >> ./vars.env
          echo DATABASE_URL="postgresql+asyncpg://postgres:password@db/almalinux-bs" >> ./vars.env
          echo SYNC_DATABASE_URL="postgresql+psycopg2://postgres:password@db/almalinux-bs" >> ./vars.env
          echo PULP_DATABASE_URL="postgresql+psycopg2://postgres:password@db/almalinux-bs" >> ./vars.env
      - uses: isbang/compose-action@v1.5.1
        name: Run docker-compose
        with:
          # Use this if you change something in Dockerfile
          # up-flags: --build --no-deps
          up-flags: "--pull always --no-build --no-deps"
          down-flags: "--volumes"
          services: |
            db
            web_server
      - name: Check migratrions
        run: docker-compose run --rm --no-deps web_server bash -c 'source
          env/bin/activate && pip3 install -r requirements.txt &&
          alembic --config alws/alembic.ini upgrade head'<|MERGE_RESOLUTION|>--- conflicted
+++ resolved
@@ -22,17 +22,13 @@
         id: rebase
         run: |
           git rebase origin/master
-<<<<<<< HEAD
-      - name: Create dirs and files
-=======
         continue-on-error: true
       - name: Merge
         if: steps.rebase.outcome != 'success'
         run: |
           git rebase --abort
           git merge --no-ff --no-log origin/master
-      - name: Create dirs
->>>>>>> 430fcee2
+      - name: Create dirs and files
         run: |
           mkdir -p /home/runner/work/albs-web-server/alts
           mkdir -p /home/runner/work/albs-web-server/albs-frontend
