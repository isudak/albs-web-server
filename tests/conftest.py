import pytest

pytest_plugins = [
    "tests.fixtures.beholder",
    "tests.fixtures.builds",
    "tests.fixtures.database",
    "tests.fixtures.dramatiq",
    "tests.fixtures.errata",
    "tests.fixtures.modularity",
    "tests.fixtures.platforms",
    "tests.fixtures.products",
    "tests.fixtures.pulp",
    "tests.fixtures.releases",
    "tests.fixtures.repositories",
<<<<<<< HEAD
    "tests.fixtures.sign_keys",
=======
    "tests.fixtures.tests",
>>>>>>> ddec5343
]


@pytest.fixture(scope="session")
def anyio_backend():
    return "asyncio"<|MERGE_RESOLUTION|>--- conflicted
+++ resolved
@@ -12,11 +12,8 @@
     "tests.fixtures.pulp",
     "tests.fixtures.releases",
     "tests.fixtures.repositories",
-<<<<<<< HEAD
     "tests.fixtures.sign_keys",
-=======
     "tests.fixtures.tests",
->>>>>>> ddec5343
 ]
 
 
