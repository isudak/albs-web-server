--- conflicted
+++ resolved
@@ -10,9 +10,8 @@
 from alws.models import Build
 from alws.schemas.build_node_schema import BuildDone
 from alws.schemas.build_schema import BuildCreate
-<<<<<<< HEAD
 from alws.utils.modularity import IndexWrapper
-from tests.fixtures.pulp import get_artifact_href
+from tests.test_utils.pulp_utils import get_artifact_href
 from alws.utils.parsing import parse_rpm_nevra
 
 
@@ -40,9 +39,6 @@
 def save_modules_yaml(payload):
     with open('/code/modules.yaml', 'w') as f:
         f.write(payload["tasks"][0]["modules_yaml"])
-=======
-from tests.test_utils.pulp_utils import get_artifact_href
->>>>>>> 7c2739d0
 
 
 @pytest.fixture(autouse=True)
@@ -112,7 +108,6 @@
 
 @pytest.mark.anyio
 @pytest.fixture
-<<<<<<< HEAD
 async def build_virt_done(
     session: AsyncSession,
     virt_build_payload: dict,
@@ -124,7 +119,7 @@
     create_log_repo,
     modify_repository,
     create_entity,
-    get_rpm_package_info,
+    get_rpm_packages_info,
     get_repo_modules_yaml,
     get_repo_modules
 ):
@@ -149,18 +144,6 @@
     save_modules_yaml(virt_build_payload)
     await _start_build(virt_build.id, BuildCreate(**virt_build_payload))
     build = await get_builds(session, build_id=virt_build.id)
-=======
-async def modular_build_done(
-    session: AsyncSession,
-    modular_build: Build,
-    start_modular_build,
-    create_entity,
-    get_rpm_packages_info,
-    get_repo_modules_yaml,
-    get_repo_modules,
-):
-    build = await get_builds(db=session, build_id=modular_build.id)
->>>>>>> 7c2739d0
     await session.close()
     for build_task in build.tasks:
         payload = {
@@ -174,23 +157,47 @@
                     "href": get_artifact_href(),
                     "sha256": hashlib.sha256().hexdigest(),
                 }
-<<<<<<< HEAD
                 for name in get_artifacts(
                     src_url=build_task.ref.url,
                     all_artifacts=all_artifacts,
                     beholder_artifacts=beholder_artifacts,
                     task_arch=build_task.arch,
                 )
-            ],
+            ]
         }
         await safe_build_done(session, BuildDone(**payload))
-    yield await get_builds(session, build_id=virt_build.id)
-=======
+    #yield await get_builds(session, build_id=virt_build.id)
+
+
+@pytest.mark.anyio
+@pytest.fixture
+async def modular_build_done(
+    session: AsyncSession,
+    modular_build: Build,
+    start_modular_build,
+    create_entity,
+    get_rpm_packages_info,
+    get_repo_modules_yaml,
+    get_repo_modules,
+):
+    build = await get_builds(db=session, build_id=modular_build.id)
+    await session.close()
+    for build_task in build.tasks:
+        payload = {
+            "task_id": build_task.id,
+            "status": "done",
+            "stats": {},
+            "artifacts": [
+                {
+                    "name": name,
+                    "type": "rpm",
+                    "href": get_artifact_href(),
+                    "sha256": hashlib.sha256().hexdigest(),
+                }
                 for name in (
                     "go-toolset-1.18.9-1.module_el8.7.0+3397+4350156d.src.rpm",
                     f"go-toolset-1.18.9-1.module_el8.7.0+3397+4350156d.{build_task.arch}.rpm",
                 )
             ],
         }
-        await safe_build_done(session, BuildDone(**payload))
->>>>>>> 7c2739d0
+        await safe_build_done(session, BuildDone(**payload))