import copy
import typing

import pytest
from sqlalchemy import select
from sqlalchemy.ext.asyncio import AsyncSession

from alws.crud.build import create_build, get_builds
from alws.dramatiq.build import _start_build
from alws.models import Build, Product
from alws.schemas.build_schema import BuildCreate
from tests.constants import ADMIN_USER_ID
from tests.test_utils.pulp_utils import get_rpm_pkg_info


@pytest.fixture(
    params=[
        [],
        [
            {
                "url": "https://git.almalinux.org/rpms/go-toolset.git",
                "git_ref": "c8-stream-rhel8",
                "exist": True,
                "enabled": False,
                "added_artifacts": [],
                "mock_options": {
                    "definitions": {},
                    "module_enable": [
                        "go-toolset:rhel8",
                        "go-toolset-devel:rhel8",
                    ],
                },
                "ref_type": 1,
            },
            {
                "url": "https://git.almalinux.org/rpms/golang.git",
                "git_ref": "c8-stream-rhel8",
                "exist": True,
                "enabled": False,
                "added_artifacts": [],
                "mock_options": {
                    "definitions": {},
                    "module_enable": [
                        "go-toolset:rhel8",
                        "go-toolset-devel:rhel8",
                    ],
                },
                "ref_type": 1,
            },
            {
                "url": "https://git.almalinux.org/rpms/delve.git",
                "git_ref": "c8-stream-rhel8",
                "exist": True,
                "enabled": False,
                "added_artifacts": [],
                "mock_options": {
                    "definitions": {},
                    "module_enable": [
                        "go-toolset:rhel8",
                        "go-toolset-devel:rhel8",
                    ],
                },
                "ref_type": 1,
            },
        ],
    ],
    ids=[
        "empty_refs",
        "only_disabled_refs",
    ],
)
def nonvalid_modular_build_payload(request) -> typing.Dict[str, typing.Any]:
    return {
        "platforms": [
            {
                "name": "AlmaLinux-8",
                "arch_list": ["i686", "x86_64"],
                "parallel_mode_enabled": True,
            }
        ],
        "tasks": [
            {
                "refs": request.param,
                "modules_yaml": '---\ndocument: modulemd\nversion: 2\ndata:\n  name: go-toolset\n  stream: "rhel8"\n  arch: x86_64\n  summary: Go\n  description: >-\n    Go Tools and libraries\n  license:\n    module:\n    - MIT\n  dependencies:\n  - buildrequires:\n      go-toolset: [rhel8]\n      platform: [el8]\n    requires:\n      platform: [el8]\n  profiles:\n    common:\n      rpms:\n      - go-toolset\n  api:\n    rpms:\n    - golang\n  buildopts:\n    rpms:\n      whitelist:\n      - delve\n      - go-toolset\n      - go-toolset-1.10\n      - go-toolset-1.10-golang\n      - go-toolset-golang\n      - golang\n  components:\n    rpms:\n      delve:\n        rationale: A debugger for the Go programming language\n        ref: 18f55f0e6d4d9579ac949e3a96c1c2f6e877cba8\n        buildorder: 2\n      go-toolset:\n        rationale: Meta package for go-toolset providing scl enable scripts.\n        ref: feda7855f214faf3cbb4324c74a47e4a00d117a8\n      golang:\n        rationale: Package providing the Go compiler toolchain.\n        ref: 61d02fbf0e5553e82c220cfb2f403338f43496b6\n        buildorder: 1\n...\n\n---\ndocument: modulemd\nversion: 2\ndata:\n  name: go-toolset-devel\n  stream: "rhel8"\n  summary: Go\n  description: >-\n    Go Tools and libraries\n  license:\n    module:\n    - MIT\n  dependencies:\n  - buildrequires:\n      go-toolset: [rhel8]\n      platform: [el8]\n    requires:\n      platform: [el8]\n  profiles:\n    common:\n      rpms:\n      - go-toolset\n  api:\n    rpms:\n    - golang\n  buildopts:\n    rpms:\n      whitelist:\n      - delve\n      - go-toolset\n      - go-toolset-1.10\n      - go-toolset-1.10-golang\n      - go-toolset-golang\n      - golang\n  components:\n    rpms:\n      delve:\n        rationale: A debugger for the Go programming language\n        ref: 18f55f0e6d4d9579ac949e3a96c1c2f6e877cba8\n        buildorder: 2\n      go-toolset:\n        rationale: Meta package for go-toolset providing scl enable scripts.\n        ref: feda7855f214faf3cbb4324c74a47e4a00d117a8\n      golang:\n        rationale: Package providing the Go compiler toolchain.\n        ref: 61d02fbf0e5553e82c220cfb2f403338f43496b6\n        buildorder: 1\n...\n',
                "module_name": "go-toolset",
                "module_stream": "rhel8",
                "enabled_modules": {"buildtime": [], "runtime": []},
                "git_ref": "c8-stream-rhel8",
                "module_platform_version": "8.6",
                "enabled_modules_table": [
                    {
                        "name": "go-toolset",
                        "stream": "rhel8",
                        "main": True,
                        "enable": True,
                    },
                    {
                        "name": "go-toolset-devel",
                        "stream": "rhel8",
                        "main": True,
                        "enable": True,
                    },
                ],
                "selectedModules": {},
            }
        ],
        "linked_builds": [],
        "is_secure_boot": False,
        "mock_options": {},
        "platform_flavors": [],
        "product_id": 1,
    }


@pytest.fixture
def virt_build_payload() -> typing.Dict[str, typing.Any]:
    return {
        "platforms": [
            {
                "name": "AlmaLinux-8",
                "arch_list": [
                    "i686",
                    "x86_64"
                ],
                "parallel_mode_enabled": True
            }
        ],
        "tasks": [
            {
                "refs": [
                    {
                        "url": "https://git.almalinux.org/rpms/SLOF.git",
                        "git_ref": "c8-stream-rhel",
                        "exist": True,
                        "enabled": True,
                        "added_artifacts": [],
                        "mock_options": {
                            "definitions": {},
                            "module_enable": [
                                "virt:rhel",
                                "virt-devel:rhel"
                            ]
                        },
                        "ref_type": 1
                    },
                    {
                        "url": "https://git.almalinux.org/rpms/hivex.git",
                        "git_ref": "c8-stream-rhel",
                        "exist": True,
                        "enabled": True,
                        "added_artifacts": [],
                        "mock_options": {
                            "definitions": {},
                            "module_enable": [
                                "virt:rhel",
                                "virt-devel:rhel"
                            ]
                        },
                        "ref_type": 1
                    },
                    {
                        "url": "https://git.almalinux.org/rpms/libiscsi.git",
                        "git_ref": "c8-stream-rhel",
                        "exist": True,
                        "enabled": True,
                        "added_artifacts": [],
                        "mock_options": {
                            "definitions": {},
                            "module_enable": [
                                "virt:rhel",
                                "virt-devel:rhel"
                            ]
                        },
                        "ref_type": 1
                    },
                    {
                        "url": "https://git.almalinux.org/rpms/libnbd.git",
                        "git_ref": "c8-stream-rhel",
                        "exist": True,
                        "enabled": True,
                        "added_artifacts": [],
                        "mock_options": {
                            "definitions": {},
                            "module_enable": [
                                "virt:rhel",
                                "virt-devel:rhel"
                            ]
                        },
                        "ref_type": 1
                    },
                    {
                        "url": "https://git.almalinux.org/rpms/netcf.git",
                        "git_ref": "c8-stream-rhel",
                        "exist": True,
                        "enabled": True,
                        "added_artifacts": [],
                        "mock_options": {
                            "definitions": {},
                            "module_enable": [
                                "virt:rhel",
                                "virt-devel:rhel"
                            ]
                        },
                        "ref_type": 1
                    },
                    {
                        "url": "https://git.almalinux.org/rpms/seabios.git",
                        "git_ref": "c8-stream-rhel",
                        "exist": True,
                        "enabled": True,
                        "added_artifacts": [],
                        "mock_options": {
                            "definitions": {},
                            "module_enable": [
                                "virt:rhel",
                                "virt-devel:rhel"
                            ]
                        },
                        "ref_type": 1
                    },
                    {
                        "url": "https://git.almalinux.org/rpms/sgabios.git",
                        "git_ref": "c8-stream-rhel",
                        "exist": True,
                        "enabled": True,
                        "added_artifacts": [],
                        "mock_options": {
                            "definitions": {},
                            "module_enable": [
                                "virt:rhel",
                                "virt-devel:rhel"
                            ]
                        },
                        "ref_type": 1
                    },
                    {
                        "url": "https://git.almalinux.org/rpms/qemu-kvm.git",
                        "git_ref": "c8-stream-rhel",
                        "exist": True,
                        "enabled": True,
                        "added_artifacts": [],
                        "mock_options": {
                            "definitions": {},
                            "module_enable": [
                                "virt:rhel",
                                "virt-devel:rhel"
                            ]
                        },
                        "ref_type": 1
                    },
                    {
                        "url": "https://git.almalinux.org/rpms/supermin.git",
                        "git_ref": "c8-stream-rhel",
                        "exist": True,
                        "enabled": True,
                        "added_artifacts": [],
                        "mock_options": {
                            "definitions": {},
                            "module_enable": [
                                "virt:rhel",
                                "virt-devel:rhel"
                            ]
                        },
                        "ref_type": 1
                    },
                    {
                        "url": "https://git.almalinux.org/rpms/libvirt.git",
                        "git_ref": "c8-stream-rhel",
                        "exist": True,
                        "enabled": True,
                        "added_artifacts": [],
                        "mock_options": {
                            "definitions": {},
                            "module_enable": [
                                "virt:rhel",
                                "virt-devel:rhel"
                            ]
                        },
                        "ref_type": 1
                    },
                    {
                        "url": "https://git.almalinux.org/rpms/libguestfs.git",
                        "git_ref": "a8-stream-rhel",
                        "exist": True,
                        "enabled": True,
                        "added_artifacts": [],
                        "mock_options": {
                            "definitions": {},
                            "module_enable": [
                                "virt:rhel",
                                "virt-devel:rhel"
                            ]
                        },
                        "ref_type": 1
                    },
                    {
                        "url": "https://git.almalinux.org/rpms/libvirt-dbus.git",
                        "git_ref": "c8-stream-rhel",
                        "exist": True,
                        "enabled": True,
                        "added_artifacts": [],
                        "mock_options": {
                            "definitions": {},
                            "module_enable": [
                                "virt:rhel",
                                "virt-devel:rhel"
                            ]
                        },
                        "ref_type": 1
                    },
                    {
                        "url": "https://git.almalinux.org/rpms/libvirt-python.git",
                        "git_ref": "c8-stream-rhel",
                        "exist": True,
                        "enabled": True,
                        "added_artifacts": [],
                        "mock_options": {
                            "definitions": {},
                            "module_enable": [
                                "virt:rhel",
                                "virt-devel:rhel"
                            ]
                        },
                        "ref_type": 1
                    },
                    {
                        "url": "https://git.almalinux.org/rpms/perl-Sys-Virt.git",
                        "git_ref": "c8-stream-rhel",
                        "exist": True,
                        "enabled": True,
                        "added_artifacts": [],
                        "mock_options": {
                            "definitions": {},
                            "module_enable": [
                                "virt:rhel",
                                "virt-devel:rhel"
                            ]
                        },
                        "ref_type": 1
                    },
                    {
                        "url": "https://git.almalinux.org/rpms/libguestfs-winsupport.git",
                        "git_ref": "c8-stream-rhel",
                        "exist": True,
                        "enabled": True,
                        "added_artifacts": [],
                        "mock_options": {
                            "definitions": {},
                            "module_enable": [
                                "virt:rhel",
                                "virt-devel:rhel"
                            ]
                        },
                        "ref_type": 1
                    },
                    {
                        "url": "https://git.almalinux.org/rpms/nbdkit.git",
                        "git_ref": "c8-stream-rhel",
                        "exist": True,
                        "enabled": True,
                        "added_artifacts": [],
                        "mock_options": {
                            "definitions": {},
                            "module_enable": [
                                "virt:rhel",
                                "virt-devel:rhel"
                            ]
                        },
                        "ref_type": 1
                    },
                    {
                        "url": "https://git.almalinux.org/rpms/virt-v2v.git",
                        "git_ref": "c8-stream-rhel",
                        "exist": True,
                        "enabled": True,
                        "added_artifacts": [],
                        "mock_options": {
                            "definitions": {},
                            "module_enable": [
                                "virt:rhel",
                                "virt-devel:rhel"
                            ]
                        },
                        "ref_type": 1
                    }
                ],
                "modules_yaml": "---\ndocument: modulemd\nversion: 2\ndata:\n  name: virt\n  stream: \"rhel\"\n  summary: Virtualization module\n  description: >-\n    A virtualization module\n  license:\n    module:\n    - MIT\n  dependencies:\n  - buildrequires:\n      platform: [el8]\n    requires:\n      platform: [el8]\n  profiles:\n    common:\n      rpms:\n      - libguestfs\n      - libvirt-client\n      - libvirt-daemon-config-network\n      - libvirt-daemon-kvm\n  filter:\n    rpms:\n    - ocaml-hivex\n    - ocaml-hivex-debuginfo\n    - ocaml-hivex-devel\n    - ocaml-libguestfs\n    - ocaml-libguestfs-debuginfo\n    - ocaml-libguestfs-devel\n    - ocaml-libnbd\n    - ocaml-libnbd-debuginfo\n    - ocaml-libnbd-devel\n    - qemu-kvm-tests\n    - qemu-kvm-tests-debuginfo\n  components:\n    rpms:\n      SLOF:\n        rationale: qemu-kvm dep\n        ref: f80e03853d9036a595fcd08bc2dd044399f64c48\n        buildorder: 1\n        arches: [ppc64le]\n      hivex:\n        rationale: libguestfs dep\n        ref: 09b2ee4848da1e9a15eec08c15c9c9a12b78c98d\n        buildorder: 1\n      libguestfs:\n        rationale: Primary module content\n        ref: f2ffb5b703d156a1d45d1e12b9e87d77d811f6e3\n        buildorder: 4\n      libguestfs-winsupport:\n        rationale: Primary module content\n        ref: a0beee3b26e0326acb73f3536d3268fb5fbe4913\n        buildorder: 5\n      libiscsi:\n        rationale: qemu-kvm dep\n        ref: 83a43a62732b85ae2154c321b61f146d17a661ce\n        buildorder: 1\n      libnbd:\n        rationale: Primary module content\n        ref: f7804f3d1a320d383d044b0ec300c91ba70ae078\n        buildorder: 1\n      libtpms:\n        rationale: Primary module content\n        ref: 8b666e5a86876709dfec37ea39d4d85484badda5\n        buildorder: 1\n      libvirt:\n        rationale: Primary module content\n        ref: deba22431021b23eade365e9f554704f37a26241\n        buildorder: 3\n      libvirt-dbus:\n        rationale: libvirt-dbus is part of the virtualization module\n        ref: a79a52502277a9da55b6fc4b31e510f4f57373a3\n        buildorder: 4\n      libvirt-python:\n        rationale: Primary module content\n        ref: 2b369bdd6ed5986c0d67cc98c37452744ed8b76c\n        buildorder: 4\n      nbdkit:\n        rationale: Primary module content\n        ref: e6e531fd5c4fb9fc3ecbae3cc83feb2a0783f5a1\n        buildorder: 5\n      netcf:\n        rationale: libvirt dep\n        ref: 479db06901613a830522072b6c6002525d0cf8f5\n        buildorder: 1\n      perl-Sys-Virt:\n        rationale: Primary module content\n        ref: 2bf1f82db2c3919451ca87bbafe4bb4a77dcf403\n        buildorder: 4\n      qemu-kvm:\n        rationale: Primary module content\n        ref: cb066cbf0338786b8398e7a8b504504fb2be28ec\n        buildorder: 2\n      seabios:\n        rationale: qemu-kvm dep\n        ref: 6ce4fe9c6560521d7997eac00a8c90686b86eaa5\n        buildorder: 1\n        arches: [ppc64le, x86_64]\n      sgabios:\n        rationale: qemu-kvm dep\n        ref: 31f24e6cba356099158a0697c8dd7f0bf6bd4a61\n        buildorder: 1\n        arches: [ppc64le, x86_64]\n      supermin:\n        rationale: libguestfs dep\n        ref: 25c779ec1660f1bddc329ee34c3e85c7f0a89544\n        buildorder: 2\n      swtpm:\n        rationale: Primary module content\n        ref: ac7ae47c19e454e57033b9f7bb0ffb92de6650ed\n        buildorder: 2\n      virt-v2v:\n        rationale: Primary module content\n        ref: 4309fddf67271b08724d9e90170b3f4b9f7ac68d\n        buildorder: 6\n...\n\n---\ndocument: modulemd\nversion: 2\ndata:\n  name: virt-devel\n  stream: \"rhel\"\n  summary: Virtualization module\n  description: >-\n    A virtualization module\n  license:\n    module:\n    - MIT\n  dependencies:\n  - buildrequires:\n      platform: [el8]\n    requires:\n      platform: [el8]\n  profiles:\n    common:\n      rpms:\n      - libguestfs\n      - libvirt-client\n      - libvirt-daemon-config-network\n      - libvirt-daemon-kvm\n  filter:\n    rpms:\n    - ocaml-hivex\n    - ocaml-hivex-debuginfo\n    - ocaml-hivex-devel\n    - ocaml-libguestfs\n    - ocaml-libguestfs-debuginfo\n    - ocaml-libguestfs-devel\n    - ocaml-libnbd\n    - ocaml-libnbd-debuginfo\n    - ocaml-libnbd-devel\n    - qemu-kvm-tests\n    - qemu-kvm-tests-debuginfo\n  components:\n    rpms:\n      SLOF:\n        rationale: qemu-kvm dep\n        ref: f80e03853d9036a595fcd08bc2dd044399f64c48\n        buildorder: 1\n        arches: [ppc64le]\n      hivex:\n        rationale: libguestfs dep\n        ref: 09b2ee4848da1e9a15eec08c15c9c9a12b78c98d\n        buildorder: 1\n      libguestfs:\n        rationale: Primary module content\n        ref: f2ffb5b703d156a1d45d1e12b9e87d77d811f6e3\n        buildorder: 4\n      libguestfs-winsupport:\n        rationale: Primary module content\n        ref: a0beee3b26e0326acb73f3536d3268fb5fbe4913\n        buildorder: 5\n      libiscsi:\n        rationale: qemu-kvm dep\n        ref: 83a43a62732b85ae2154c321b61f146d17a661ce\n        buildorder: 1\n      libnbd:\n        rationale: Primary module content\n        ref: f7804f3d1a320d383d044b0ec300c91ba70ae078\n        buildorder: 1\n      libtpms:\n        rationale: Primary module content\n        ref: 8b666e5a86876709dfec37ea39d4d85484badda5\n        buildorder: 1\n      libvirt:\n        rationale: Primary module content\n        ref: deba22431021b23eade365e9f554704f37a26241\n        buildorder: 3\n      libvirt-dbus:\n        rationale: libvirt-dbus is part of the virtualization module\n        ref: a79a52502277a9da55b6fc4b31e510f4f57373a3\n        buildorder: 4\n      libvirt-python:\n        rationale: Primary module content\n        ref: 2b369bdd6ed5986c0d67cc98c37452744ed8b76c\n        buildorder: 4\n      nbdkit:\n        rationale: Primary module content\n        ref: e6e531fd5c4fb9fc3ecbae3cc83feb2a0783f5a1\n        buildorder: 5\n      netcf:\n        rationale: libvirt dep\n        ref: 479db06901613a830522072b6c6002525d0cf8f5\n        buildorder: 1\n      perl-Sys-Virt:\n        rationale: Primary module content\n        ref: 2bf1f82db2c3919451ca87bbafe4bb4a77dcf403\n        buildorder: 4\n      qemu-kvm:\n        rationale: Primary module content\n        ref: cb066cbf0338786b8398e7a8b504504fb2be28ec\n        buildorder: 2\n      seabios:\n        rationale: qemu-kvm dep\n        ref: 6ce4fe9c6560521d7997eac00a8c90686b86eaa5\n        buildorder: 1\n        arches: [ppc64le, x86_64]\n      sgabios:\n        rationale: qemu-kvm dep\n        ref: 31f24e6cba356099158a0697c8dd7f0bf6bd4a61\n        buildorder: 1\n        arches: [ppc64le, x86_64]\n      supermin:\n        rationale: libguestfs dep\n        ref: 25c779ec1660f1bddc329ee34c3e85c7f0a89544\n        buildorder: 2\n      swtpm:\n        rationale: Primary module content\n        ref: ac7ae47c19e454e57033b9f7bb0ffb92de6650ed\n        buildorder: 2\n      virt-v2v:\n        rationale: Primary module content\n        ref: 4309fddf67271b08724d9e90170b3f4b9f7ac68d\n        buildorder: 6\n...\n",
                "module_name": "virt",
                "module_stream": "rhel",
                "enabled_modules": {
                    "buildtime": [],
                    "runtime": []
                },
                "git_ref": "c8-stream-rhel",
                "module_platform_version": "8.6",
                "selectedModules": {}
            }
        ],
        "linked_builds": [],
        "is_secure_boot": False,
        "mock_options": {},
        "platform_flavors": [],
        "product_id": 1
    }


@pytest.fixture
def modular_build_payload() -> typing.Dict[str, typing.Any]:
    return {
        "platforms": [
            {
                "name": "AlmaLinux-8",
                "arch_list": ["i686", "x86_64"],
                "parallel_mode_enabled": True,
            }
        ],
        "tasks": [
            {
                "refs": [
                    {
                        "url": "https://git.almalinux.org/rpms/go-toolset.git",
                        "git_ref": "c8-stream-rhel8",
                        "exist": True,
                        "enabled": True,
                        "added_artifacts": [],
                        "mock_options": {
                            "definitions": {},
                            "module_enable": [
                                "go-toolset:rhel8",
                                "go-toolset-devel:rhel8",
                            ],
                        },
                        "ref_type": 1,
                    },
                    {
                        "url": "https://git.almalinux.org/rpms/golang.git",
                        "git_ref": "c8-stream-rhel8",
                        "exist": True,
                        "enabled": True,
                        "added_artifacts": [],
                        "mock_options": {
                            "definitions": {},
                            "module_enable": [
                                "go-toolset:rhel8",
                                "go-toolset-devel:rhel8",
                            ],
                        },
                        "ref_type": 1,
                    },
                    {
                        "url": "https://git.almalinux.org/rpms/delve.git",
                        "git_ref": "c8-stream-rhel8",
                        "exist": True,
                        "enabled": True,
                        "added_artifacts": [],
                        "mock_options": {
                            "definitions": {},
                            "module_enable": [
                                "go-toolset:rhel8",
                                "go-toolset-devel:rhel8",
                            ],
                        },
                        "ref_type": 1,
                    },
                ],
                "modules_yaml": '---\ndocument: modulemd\nversion: 2\ndata:\n  name: go-toolset\n  stream: "rhel8"\n  arch: x86_64\n  summary: Go\n  description: >-\n    Go Tools and libraries\n  license:\n    module:\n    - MIT\n  dependencies:\n  - buildrequires:\n      go-toolset: [rhel8]\n      platform: [el8]\n    requires:\n      platform: [el8]\n  profiles:\n    common:\n      rpms:\n      - go-toolset\n  api:\n    rpms:\n    - golang\n  buildopts:\n    rpms:\n      whitelist:\n      - delve\n      - go-toolset\n      - go-toolset-1.10\n      - go-toolset-1.10-golang\n      - go-toolset-golang\n      - golang\n  components:\n    rpms:\n      delve:\n        rationale: A debugger for the Go programming language\n        ref: 18f55f0e6d4d9579ac949e3a96c1c2f6e877cba8\n        buildorder: 2\n      go-toolset:\n        rationale: Meta package for go-toolset providing scl enable scripts.\n        ref: feda7855f214faf3cbb4324c74a47e4a00d117a8\n      golang:\n        rationale: Package providing the Go compiler toolchain.\n        ref: 61d02fbf0e5553e82c220cfb2f403338f43496b6\n        buildorder: 1\n...\n\n---\ndocument: modulemd\nversion: 2\ndata:\n  name: go-toolset-devel\n  stream: "rhel8"\n  summary: Go\n  description: >-\n    Go Tools and libraries\n  license:\n    module:\n    - MIT\n  dependencies:\n  - buildrequires:\n      go-toolset: [rhel8]\n      platform: [el8]\n    requires:\n      platform: [el8]\n  profiles:\n    common:\n      rpms:\n      - go-toolset\n  api:\n    rpms:\n    - golang\n  buildopts:\n    rpms:\n      whitelist:\n      - delve\n      - go-toolset\n      - go-toolset-1.10\n      - go-toolset-1.10-golang\n      - go-toolset-golang\n      - golang\n  components:\n    rpms:\n      delve:\n        rationale: A debugger for the Go programming language\n        ref: 18f55f0e6d4d9579ac949e3a96c1c2f6e877cba8\n        buildorder: 2\n      go-toolset:\n        rationale: Meta package for go-toolset providing scl enable scripts.\n        ref: feda7855f214faf3cbb4324c74a47e4a00d117a8\n      golang:\n        rationale: Package providing the Go compiler toolchain.\n        ref: 61d02fbf0e5553e82c220cfb2f403338f43496b6\n        buildorder: 1\n...\n',
                "module_name": "go-toolset",
                "module_stream": "rhel8",
                "enabled_modules": {"buildtime": [], "runtime": []},
                "git_ref": "c8-stream-rhel8",
                "module_platform_version": "8.6",
                "enabled_modules_table": [
                    {
                        "name": "go-toolset",
                        "stream": "rhel8",
                        "main": True,
                        "enable": True,
                    },
                    {
                        "name": "go-toolset-devel",
                        "stream": "rhel8",
                        "main": True,
                        "enable": True,
                    },
                ],
                "selectedModules": {},
            }
        ],
        "linked_builds": [],
        "is_secure_boot": False,
        "mock_options": {},
        "platform_flavors": [],
        "product_id": 1,
    }


@pytest.fixture
def build_payload() -> typing.Dict[str, typing.Any]:
    return {
        "platforms": [
            {
                "name": "AlmaLinux-8",
                "arch_list": ["i686", "x86_64"],
                "parallel_mode_enabled": True,
            }
        ],
        "tasks": [
            {
                "git_ref": "c8",
                "url": "https://git.almalinux.org/rpms/chan.git",
                "ref_type": 4,
                "mock_options": {},
            }
        ],
        "linked_builds": [],
        "is_secure_boot": False,
        "mock_options": {},
        "platform_flavors": [],
        "product_id": 1,
    }


@pytest.mark.anyio
@pytest.fixture
async def virt_build(
    session: AsyncSession,
    virt_build_payload: dict,
) -> typing.AsyncIterable[Build]:
    yield await create_build(
        session,
        BuildCreate(**virt_build_payload),
        user_id=ADMIN_USER_ID,
    )


@pytest.mark.anyio
@pytest.fixture
async def modular_build(
    session: AsyncSession,
    modular_build_payload: dict,
) -> typing.AsyncIterable[Build]:
    yield await create_build(
        session,
        BuildCreate(**modular_build_payload),
        user_id=ADMIN_USER_ID,
    )


@pytest.mark.anyio
@pytest.fixture
async def regular_build(
    session: AsyncSession,
    build_payload: dict,
) -> typing.AsyncIterable[Build]:
    yield await create_build(
        session,
        BuildCreate(**build_payload),
        user_id=ADMIN_USER_ID,
    )


@pytest.mark.anyio
@pytest.fixture
async def regular_build_with_user_product(
    session: AsyncSession,
    build_payload: dict,
    create_build_rpm_repo,
    create_log_repo,
    modify_repository,
) -> typing.AsyncIterable[Build]:
    payload = copy.deepcopy(build_payload)
    user_product_id = (
        (
            await session.execute(
                select(Product.id).where(Product.is_community.is_(True))
            )
        )
        .scalars()
        .first()
    )
    payload['product_id'] = user_product_id
    build = await create_build(
        session,
        BuildCreate(**payload),
        user_id=ADMIN_USER_ID,
    )
    await _start_build(build.id, BuildCreate(**payload))
    yield await get_builds(session, build_id=build.id)


<<<<<<< HEAD
    monkeypatch.setattr("alws.crud.build_node.get_rpm_package_info", func)
    monkeypatch.setattr("alws.utils.multilib.get_rpm_package_info", func)
=======
@pytest.fixture
def get_rpm_packages_info(monkeypatch):
    def func(artifacts):
        return {
            artifact.href: get_rpm_pkg_info(artifact) for artifact in artifacts
        }

    monkeypatch.setattr("alws.crud.build_node.get_rpm_packages_info", func)
>>>>>>> 7c2739d0


@pytest.mark.anyio
@pytest.fixture
async def build_for_release(
    session: AsyncSession,
    regular_build: Build,
) -> typing.AsyncIterable[Build]:
    yield await get_builds(session, build_id=regular_build.id)


@pytest.mark.anyio
@pytest.fixture
async def modular_build_for_release(
    session: AsyncSession,
    modular_build: Build,
) -> typing.AsyncIterable[Build]:
    yield await get_builds(session, build_id=modular_build.id)<|MERGE_RESOLUTION|>--- conflicted
+++ resolved
@@ -119,7 +119,6 @@
             {
                 "name": "AlmaLinux-8",
                 "arch_list": [
-                    "i686",
                     "x86_64"
                 ],
                 "parallel_mode_enabled": True
@@ -588,10 +587,6 @@
     yield await get_builds(session, build_id=build.id)
 
 
-<<<<<<< HEAD
-    monkeypatch.setattr("alws.crud.build_node.get_rpm_package_info", func)
-    monkeypatch.setattr("alws.utils.multilib.get_rpm_package_info", func)
-=======
 @pytest.fixture
 def get_rpm_packages_info(monkeypatch):
     def func(artifacts):
@@ -600,7 +595,7 @@
         }
 
     monkeypatch.setattr("alws.crud.build_node.get_rpm_packages_info", func)
->>>>>>> 7c2739d0
+    #monkeypatch.setattr("alws.utils.multilib.get_rpm_package_info", func)
 
 
 @pytest.mark.anyio
