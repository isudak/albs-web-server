import io
import re
import hashlib
import asyncio
import typing
import urllib.parse
from typing import List

import aiohttp

from alws.utils.modularity import get_random_unique_version


PULP_SEMAPHORE = asyncio.Semaphore(10)


class PulpClient:

    def __init__(self, host: str, username: str, password: str):
        self._host = host
        self._username = username
        self._password = password
        self._auth = aiohttp.BasicAuth(self._username, self._password)

    async def create_log_repo(
            self, name: str, distro_path_start: str = 'build_logs') -> (str, str):
        ENDPOINT = 'pulp/api/v3/repositories/file/file/'
        payload = {'name': name, 'autopublish': True}
        response = await self.request('POST', ENDPOINT, json=payload)
        repo_href = response['pulp_href']
        await self.create_file_publication(repo_href)
        distro = await self.create_file_distro(
            name, repo_href, base_path_start=distro_path_start)
        return distro, repo_href

    async def create_rpm_repository(
            self, name, auto_publish: bool = False,
            create_publication: bool = False,
            base_path_start: str = 'builds') -> (str, str):
        endpoint = 'pulp/api/v3/repositories/rpm/rpm/'
        payload = {'name': name, 'autopublish': auto_publish,
                   'retain_repo_versions': 1}
        response = await self.request('POST', endpoint, json=payload)
        repo_href = response['pulp_href']
        if create_publication:
            await self.create_rpm_publication(repo_href)
        distribution = await self.create_rpm_distro(
            name, repo_href, base_path_start=base_path_start)
        return distribution, repo_href

    async def create_build_rpm_repo(self, name: str) -> (str, str):
        return await self.create_rpm_repository(
            name, auto_publish=True, create_publication=True)

    async def get_rpm_repository(self, name: str) -> typing.Union[dict, None]:
        endpoint = 'pulp/api/v3/repositories/rpm/rpm/'
        params = {'name': name}
        response = await self.request('GET', endpoint, params=params)
        if response['count'] == 0:
            return None
        return response['results'][0]

    async def get_rpm_distro(self, name: str) -> typing.Union[dict, None]:
        endpoint = 'pulp/api/v3/distributions/rpm/rpm/'
        params = {'name__contains': name}
        response = await self.request('GET', endpoint, params=params)
        if response['count'] == 0:
            return None
        return response['results'][0]

    async def get_rpm_remote(self, name: str) -> typing.Union[dict, None]:
        endpoint = 'pulp/api/v3/remotes/rpm/rpm/'
        params = {'name__contains': name}
        response = await self.request('GET', endpoint, params=params)
        if response['count'] == 0:
            return None
        return response['results'][0]

    async def create_module(self, content: str, name: str, stream: str,
                            context: str, arch: str):
        ENDPOINT = 'pulp/api/v3/content/rpm/modulemds/'
        artifact_href, sha256 = await self.upload_file(content)
        payload = {
            'relative_path': 'modules.yaml',
            'artifact': artifact_href,
            'name': name,
            'stream': stream,
            # Instead of real module version, we're inserting
            # mocked one, so we can update template in the future,
            # since pulp have this global index:
            # unique_together = ("name", "stream", "version", "context",
            #                    "arch")
            'version': get_random_unique_version(),
            'context': context,
            'arch': arch,
            'artifacts': [],
            'dependencies': []
        }
        task = await self.request('POST', ENDPOINT, json=payload)
        task_result = await self.wait_for_task(task['task'])
        return task_result['created_resources'][0], sha256

    async def check_if_artifact_exists(self, sha256: str) -> str:
        ENDPOINT = 'pulp/api/v3/artifacts/'
        payload = {
            'sha256': sha256
        }
        response = await self.request('GET', ENDPOINT, params=payload)
        if response['count']:
            return response['results'][0]['pulp_href']

    async def _upload_file(self, content, sha256):
        response = await self.request(
            'POST', 'pulp/api/v3/uploads/', json={'size': len(content)}
        )
        upload_href = response['pulp_href']
        payload = {
            'file': io.StringIO(content)
        }
        headers = {
            'Content-Range': f'bytes 0-{len(content) - 1}/{len(content)}'
        }
        await self.request(
            'PUT', upload_href, data=payload, headers=headers
        )
        task = await self.request(
            'POST', f'{upload_href}commit/', json={'sha256': sha256}
        )
        task_result = await self.wait_for_task(task['task'])
        return task_result['created_resources'][0]

    # TODO: move this to utils, make it looks better
    def _hash_content(self, content):
        hasher = hashlib.new('sha256')
        hasher.update(content.encode())
        return hasher.hexdigest()

    async def upload_file(self, content=None):
        file_sha256 = self._hash_content(content)
        reference = await self.check_if_artifact_exists(file_sha256)
        if not reference:
            reference = await self._upload_file(content, file_sha256)
        return reference, file_sha256

    async def get_repo_modules_yaml(self, url: str):
        repomd_url = urllib.parse.urljoin(url, 'repodata/repomd.xml')
        async with aiohttp.ClientSession(auth=self._auth) as session:
            async with session.get(repomd_url) as response:
                repomd_xml = await response.text()
                response.raise_for_status()
            modules_path = re.search(
                r'repodata/[\w\d]+-modules.yaml',
                repomd_xml
            ).group()
            modules_url = urllib.parse.urljoin(url, modules_path)
            async with session.get(modules_url) as response:
                modules_yaml = await response.text()
                response.raise_for_status()
                return modules_yaml

    async def modify_repository(self, repo_to: str, add: List[str] = None,
                                remove: List[str] = None):
        ENDPOINT = urllib.parse.urljoin(repo_to, 'modify/')
        payload = {}
        if add:
            payload['add_content_units'] = add
        if remove:
            payload['remove_content_units'] = remove
        task = await self.request('POST', ENDPOINT, json=payload)
        response = await self.wait_for_task(task['task'])
        return response

    async def create_file_publication(self, repository: str):
        ENDPOINT = 'pulp/api/v3/publications/file/file/'
        payload = {'repository': repository}
        task = await self.request('POST', ENDPOINT, json=payload)
        await self.wait_for_task(task['task'])

    async def create_rpm_publication(self, repository: str):
        # Creates repodata for repositories in some way
        ENDPOINT = 'pulp/api/v3/publications/rpm/rpm/'
        payload = {'repository': repository}
        task = await self.request('POST', ENDPOINT, json=payload)
        await self.wait_for_task(task['task'])

    async def create_file(
                self,
                file_name: str,
                artifact_href: str,
                repo: str
            ) -> str:
        ENDPOINT = 'pulp/api/v3/content/file/files/'
        payload = {
            'relative_path': file_name,
            'artifact': artifact_href,
            'repository': repo
        }
        task = await self.request('POST', ENDPOINT, json=payload)
        task_result = await self.wait_for_task(task['task'])
        hrefs = [item for item in task_result['created_resources']
                 if 'file/files' in item]
        return hrefs[0] if hrefs else None

    async def create_rpm_package(
                self,
                package_name: str,
                artifact_href: str,
                repo: str
            ) -> str:
        ENDPOINT = 'pulp/api/v3/content/rpm/packages/'
        payload = {
            'relative_path': package_name,
            'artifact': artifact_href,
            'repository': repo
        }
        task = await self.request('POST', ENDPOINT, json=payload)
        task_result = await self.wait_for_task(task['task'])
        hrefs = [item for item in task_result['created_resources']
                 if 'rpm/packages' in item]
        return hrefs[0] if hrefs else None

    async def get_rpm_packages(self, params: dict = None) -> list:
        ENDPOINT = 'pulp/api/v3/content/rpm/packages/'
        response = await self.request('GET', ENDPOINT, params=params)
        if response['count'] == 0:
            return []
        return list(response['results'])

    async def create_file_distro(self, name: str, repository: str,
                                 base_path_start: str = 'build_logs') -> str:
        ENDPOINT = 'pulp/api/v3/distributions/file/file/'
        payload = {
            'repository': repository,
            'name': f'{name}-distro',
            'base_path': f'{base_path_start}/{name}'
        }
        task = await self.request('POST', ENDPOINT, json=payload)
        task_result = await self.wait_for_task(task['task'])
        distro = await self.get_distro(task_result['created_resources'][0])
        return distro['base_url']

    async def create_rpm_distro(self, name: str, repository: str,
                                base_path_start: str = 'builds') -> str:
        ENDPOINT = 'pulp/api/v3/distributions/rpm/rpm/'
        payload = {
            'repository': repository,
            'name': f'{name}-distro',
            'base_path': f'{base_path_start}/{name}'
        }
        task = await self.request('POST', ENDPOINT, json=payload)
        task_result = await self.wait_for_task(task['task'])
        distro = await self.get_distro(task_result['created_resources'][0])
        return distro['base_url']

    async def get_rpm_package(self, package_href,
                              include_fields: typing.List[str] = None,
                              exclude_fields: typing.List[str] = None):
        params = {}
        if include_fields:
            params['fields'] = include_fields
        if exclude_fields:
            params['exclude_fields'] = exclude_fields
        return await self.request('GET', package_href, params=params)

    async def remove_artifact(self, artifact_href: str,
                              need_wait_sync: bool=False):
        await self.request('DELETE', artifact_href)
        if need_wait_sync:
            remove_task = await self.get_distro(artifact_href)
            return remove_task

    async def create_rpm_remote(self, remote_name: str, remote_url: str,
                                remote_policy: str = 'on_demand') -> str:
        """
        Policy variants: 'on_demand', 'immediate', 'streamed'
        """
        ENDPOINT = 'pulp/api/v3/remotes/rpm/rpm/'
        payload = {
            'name': remote_name,
            'url': remote_url,
            'policy': remote_policy
        }
        result = await self.request('POST', ENDPOINT, json=payload)
        return result['pulp_href']

    async def update_rpm_remote(self, remote_href, remote_url: str,
                                remote_policy: str = 'on_demand') -> str:
        payload = {
            'url': remote_url,
            'policy': remote_policy
        }
        await self.request('PATCH', remote_href, data=payload)
        return remote_href

    async def sync_rpm_repo_from_remote(self, repo_href: str, remote_href: str,
                                        sync_policy: str = 'additive',
                                        wait_for_result: bool = False):
        """
        Policy variants: 'additive', 'mirror_complete', 'mirror_content_only'
        """
        endpoint = f'{repo_href}sync/'
        if sync_policy == 'additive':
            mirror = False
        else:
            mirror = True
        payload = {
            'remote': remote_href,
            'mirror': mirror
        }
        task = await self.request('POST', endpoint, json=payload)
        if wait_for_result:
            result = await self.wait_for_task(task['task'])
            return result
        return task

    async def create_filesystem_exporter(self, fse_name: str, fse_path: str,
                                         fse_method: str = 'hardlink'):
        endpoint = 'pulp/api/v3/exporters/core/filesystem/'

        params = {
            'name': fse_name,
            'path': fse_path,
            'method': fse_method
        }
        result = await self.request('POST', endpoint, json=params)
        return result['pulp_href']

    async def update_filesystem_exporter(self, fse_pulp_href: str,
                                         fse_name: str,
                                         fse_path: str,
                                         fse_method: str = 'hardlink'):
        endpoint = fse_pulp_href
        params = {
            'name': fse_name,
            'path': fse_path,
            'method': fse_method
        }
        update_task = await self.request('PUT', endpoint, data=params)
        task_result = await self.wait_for_task(update_task['task'])
        return task_result

    async def delete_filesystem_exporter(self, fse_pulp_href: str):
        delete_task = await self.request('DELETE', fse_pulp_href)
        task_result = await self.wait_for_task(delete_task['task'])
        return task_result

    async def list_filesystem_exporters(self):
        endpoint = 'pulp/api/v3/exporters/core/filesystem/'
        result = await self.request('GET', endpoint)
        if result['count'] > 0:
            return result['results']
        else:
            return []

    async def get_filesystem_exporter(self, fse_pulp_href: str):
        endpoint = fse_pulp_href
        return await self.request('GET', endpoint)

    async def export_to_filesystem(self, fse_pulp_href: str,
                                   fse_repository_version: str):
        endpoint = urllib.parse.urljoin(fse_pulp_href, 'exports/')
        params = {
            'repository_version': fse_repository_version
        }
        fse_task = await self.request('POST', endpoint, json=params)
        await self.wait_for_task(fse_task['task'])
        return fse_repository_version

    async def get_repo_latest_version(self, repo_href: str):
        repository_data = await self.request('GET', repo_href)
        return repository_data.get('latest_version_href')

    async def get_distro(self, distro_href: str):
        return await self.request('GET', distro_href)

    async def wait_for_task(self, task_href: str):
        task = await self.request('GET', task_href)
        while task['state'] not in ('failed', 'completed'):
            await asyncio.sleep(1)
            task = await self.request('GET', task_href)
        return task

<<<<<<< HEAD
    async def __get_client(self):
        retry = ExponentialRetry(attempts=5)
        client = RetryClient(raise_for_status=True, retry_options=retry,
                             auth=self._auth)
        return client

    async def make_get_request(self, endpoint: str, params: dict = None):
        full_url = urllib.parse.urljoin(self._host, endpoint)
        async with PULP_SEMAPHORE:
            session = await self.__get_client()
            async with session:
                async with session.get(full_url, params=params,
                                       timeout=self._timeout) as response:
                    json = await response.json(content_type=None)
                    response.raise_for_status()
                    return json

    async def make_post_request(self, endpoint: str, data: Optional[dict],
                                headers: Optional[dict] = None):
        full_url = urllib.parse.urljoin(self._host, endpoint)
        async with PULP_SEMAPHORE:
            session = await self.__get_client()
            async with session:
                async with session.post(
                        full_url, json=data, headers=headers,
                        timeout=self._timeout) as response:
                    json = await response.json(content_type=None)
                    response.raise_for_status()
                    return json

    async def make_put_request(self, endpoint: str, data: Optional[dict],
                               headers: Optional[dict] = None):
=======
    async def request(
        self, method: str, endpoint: str, params: dict = None,
        json: dict = None, data: dict = None, headers: dict = None
    ):
>>>>>>> 81a0ba8f
        full_url = urllib.parse.urljoin(self._host, endpoint)
        async with PULP_SEMAPHORE:
            async with aiohttp.request(
                method,
                full_url,
                params=params,
                json=json,
                data=data,
                headers=headers,
                auth=self._auth
            ) as response:
                response_json = await response.json()
                response.raise_for_status()
                return response_json<|MERGE_RESOLUTION|>--- conflicted
+++ resolved
@@ -380,45 +380,10 @@
             task = await self.request('GET', task_href)
         return task
 
-<<<<<<< HEAD
-    async def __get_client(self):
-        retry = ExponentialRetry(attempts=5)
-        client = RetryClient(raise_for_status=True, retry_options=retry,
-                             auth=self._auth)
-        return client
-
-    async def make_get_request(self, endpoint: str, params: dict = None):
-        full_url = urllib.parse.urljoin(self._host, endpoint)
-        async with PULP_SEMAPHORE:
-            session = await self.__get_client()
-            async with session:
-                async with session.get(full_url, params=params,
-                                       timeout=self._timeout) as response:
-                    json = await response.json(content_type=None)
-                    response.raise_for_status()
-                    return json
-
-    async def make_post_request(self, endpoint: str, data: Optional[dict],
-                                headers: Optional[dict] = None):
-        full_url = urllib.parse.urljoin(self._host, endpoint)
-        async with PULP_SEMAPHORE:
-            session = await self.__get_client()
-            async with session:
-                async with session.post(
-                        full_url, json=data, headers=headers,
-                        timeout=self._timeout) as response:
-                    json = await response.json(content_type=None)
-                    response.raise_for_status()
-                    return json
-
-    async def make_put_request(self, endpoint: str, data: Optional[dict],
-                               headers: Optional[dict] = None):
-=======
     async def request(
         self, method: str, endpoint: str, params: dict = None,
         json: dict = None, data: dict = None, headers: dict = None
     ):
->>>>>>> 81a0ba8f
         full_url = urllib.parse.urljoin(self._host, endpoint)
         async with PULP_SEMAPHORE:
             async with aiohttp.request(
