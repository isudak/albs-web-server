import asyncio
import logging
import typing

import jmespath
import sqlalchemy
from sqlalchemy import select
from sqlalchemy.ext.asyncio import AsyncSession

from alws import models
from alws.config import settings
from alws.constants import BuildTaskStatus
from alws.errors import ModuleUpdateError
from alws.pulp_models import RpmPackage
from alws.schemas.build_node_schema import BuildDoneArtifact
from alws.utils.beholder_client import BeholderClient
from alws.utils.debuginfo import is_debuginfo_rpm
from alws.utils.modularity import IndexWrapper
from alws.utils.parsing import get_clean_distr_name
from alws.utils.pulp_client import PulpClient
from alws.utils.pulp_utils import (
    get_rpm_packages_by_ids,
    get_uuid_from_pulp_href,
)

__all__ = [
    "MultilibProcessor",
]


async def get_build_task_artifacts(
    db: AsyncSession,
    build_task: models.BuildTask,
):
    subquery = (
        select(models.BuildTask.id)
        .where(
            sqlalchemy.and_(
                models.BuildTask.build_id == build_task.build_id,
                models.BuildTask.index == build_task.index,
                models.BuildTask.arch == "i686",
            )
        )
        .scalar_subquery()
    )
    query = select(models.BuildTaskArtifact).where(
        sqlalchemy.and_(
            models.BuildTaskArtifact.build_task_id == subquery,
            models.BuildTaskArtifact.type == "rpm",
            models.BuildTaskArtifact.name.not_like("%src.rpm%"),
        )
    )
    db_artifacts = await db.execute(query)
    db_artifacts = list(db_artifacts.scalars().all())
    return db_artifacts


class MultilibProcessor:
    def __init__(
        self,
        db: AsyncSession,
        build_task: models.BuildTask,
        pulp_client: PulpClient = None,
        module_index=None,
    ):
        self._db = db
        self._build_task = build_task
        self._pulp_client = pulp_client
        if not pulp_client:
            self._pulp_client = PulpClient(
                settings.pulp_host, settings.pulp_user, settings.pulp_password
            )
        self._module_index = module_index
        self._beholder_client = BeholderClient(
            settings.beholder_host, token=settings.beholder_token
        )
        self._is_multilib_needed = None

    @staticmethod
    async def call_beholder(
        client: BeholderClient,
        endpoint: str,
    ):
        response = {}
        params = {"match": "closest"}
        try:
            response = await client.get(endpoint, params=params)
        except Exception:
            logging.error(
                "Cannot get multilib packages, trying next reference platform",
            )
        return response

    async def is_multilib_needed(self):
        if self._is_multilib_needed is not None:
            return self._is_multilib_needed

        query = select(models.BuildTask.arch).where(
            sqlalchemy.and_(
                models.BuildTask.build_id == self._build_task.build_id,
                models.BuildTask.index == self._build_task.index,
                models.BuildTask.status == BuildTaskStatus.COMPLETED,
            )
        )
        result = True
        db_build_tasks = await self._db.execute(query)
        task_arches = list(db_build_tasks.scalars().all())
        if "i686" not in task_arches:
            result = False
        self._is_multilib_needed = result
        return result

    @staticmethod
    async def parse_response(
        query: str,
        beholder_response: dict,
    ) -> typing.List[dict]:
        result = jmespath.search(query, beholder_response)
        result = jmespath.search(
            "[*].{name: name, version: version, "
            "is_multilib: repos[?arch=='x86_64'].arch[] | "
            "contains(@, 'x86_64')}",
            result,
        )
        return result if result else []

    async def call_for_packages(
        self,
        platform,
        src_rpm: str,
    ) -> typing.List[dict]:
        ref_name = get_clean_distr_name(platform.name)
        ref_ver = platform.distr_version
<<<<<<< HEAD
        endpoint = f'/api/v1/distros/{ref_name}/{ref_ver}/project/{src_rpm}'
=======
        endpoint = f"api/v1/distros/{ref_name}/{ref_ver}/project/{src_rpm}"
>>>>>>> 7c2739d0
        response = await self.call_beholder(self._beholder_client, endpoint)
        query = (
            "packages[?arch=='i686']"
            ".{name: name, version: version, repos: repositories}"
        )
        return await self.parse_response(query, response)

    @staticmethod
    async def get_module_multilib_data(
        beholder_client: BeholderClient,
        platform_name: str,
        platform_version: str,
        module_name: str,
        module_stream: str,
        has_devel: bool = False,
    ):
        query = (
            "artifacts[*].packages[?arch=='i686']"
            ".{name: name, version: version, repos: repositories}[]"
        )

<<<<<<< HEAD
        async def get_data(mod_name: str, mod_stream: str) -> typing.List[dict]:
            endpoint = (f'/api/v1/distros/{platform_name}/{platform_version}'
                        f'/module/{mod_name}/{mod_stream}/x86_64/')
=======
        async def get_data(
            mod_name: str, mod_stream: str
        ) -> typing.List[dict]:
            endpoint = (
                f"api/v1/distros/{platform_name}/{platform_version}"
                f"/module/{mod_name}/{mod_stream}/x86_64/"
            )
>>>>>>> 7c2739d0
            response = await MultilibProcessor.call_beholder(
                beholder_client, endpoint
            )
            packages = await MultilibProcessor.parse_response(query, response)
            return packages

        multilib_packages = await get_data(module_name, module_stream)
        if has_devel:
            devel = await get_data(f"{module_name}-devel", module_stream)
            multilib_packages.extend(devel)

        # Deduplicate packages
        packages_mapping = {
            f'{i["name"]}-{i["version"]}': i for i in multilib_packages
        }
        return list(packages_mapping.values())

    async def call_for_module_artifacts(self, platform) -> typing.List[dict]:
        if not self._module_index:
            return []

        ref_name = get_clean_distr_name(platform.name)
        ref_ver = platform.distr_version
        module_name = self._build_task.rpm_module.name
        module_stream = self._build_task.rpm_module.stream
        result = await self.get_module_multilib_data(
            self._beholder_client,
            ref_name,
            ref_ver,
            module_name,
            module_stream,
            has_devel=self._module_index.has_devel_module(),
        )
        return result

    async def get_packages(
        self,
        src_rpm: str,
    ):
        packages = None
        platforms = self._build_task.platform.reference_platforms + [
            self._build_task.platform
        ]
        for ref_platform in platforms:
            packages = await self.call_for_packages(ref_platform, src_rpm)
            if packages:
                break
        if not packages:
            return {}
        return {
            pkg["name"]: pkg["version"]
            for pkg in packages
            if pkg["is_multilib"] is True
        }

    async def get_module_artifacts(self):
        if not self._module_index:
            return []
        artifacts = None
        platforms = self._build_task.platform.reference_platforms + [
            self._build_task.platform
        ]
        for ref_platform in platforms:
            artifacts = await self.call_for_module_artifacts(ref_platform)
            if artifacts:
                break
        if not artifacts:
            return []
        return [i for i in artifacts if i.get("is_multilib")]

    async def add_multilib_packages(
        self,
        multilib_packages: dict,
    ):
        proceed = await self.is_multilib_needed()
        if not proceed:
            return

        artifacts = []
        pkg_hrefs = []
        debug_pkg_hrefs = []
        db_artifacts = await get_build_task_artifacts(
            self._db, self._build_task
        )
        pulp_packages = get_rpm_packages_by_ids(
            [
                get_uuid_from_pulp_href(artifact.href)
                for artifact in db_artifacts
            ],
            [RpmPackage.content_ptr_id, RpmPackage.name, RpmPackage.version],
        )
        for artifact in db_artifacts:
            href = artifact.href
<<<<<<< HEAD

            _, rpm_pkg = await get_rpm_package_info(
                self._pulp_client,
                artifact,
                include_fields=['name', 'version'],
            )
            artifact_name = rpm_pkg.get('name', '')
            for pkg_name, pkg_version in multilib_packages.items():
=======
            rpm_pkg = pulp_packages[artifact.href]
            artifact_name = rpm_pkg.name
            for pkg_name, _ in multilib_packages.items():
>>>>>>> 7c2739d0
                add_conditions = (
                    artifact_name == pkg_name,
                    href not in pkg_hrefs or href not in debug_pkg_hrefs,
                )
                if all(add_conditions):
                    artifacts.append(
                        models.BuildTaskArtifact(
                            build_task_id=self._build_task.id,
                            name=artifact.name,
                            type=artifact.type,
                            href=href,
                            cas_hash=artifact.cas_hash,
                        )
                    )
                    targer_arr = (
                        debug_pkg_hrefs
                        if is_debuginfo_rpm(artifact_name)
                        else pkg_hrefs
                    )
                    targer_arr.append(href)
        self._db.add_all(artifacts)
        await self._db.flush()
        debug_repo = next(
            r
            for r in self._build_task.build.repos
            if r.type == "rpm" and r.arch == "x86_64" and r.debug is True
        )
        arch_repo = next(
            r
            for r in self._build_task.build.repos
            if r.type == "rpm" and r.arch == "x86_64" and r.debug is False
        )
        await asyncio.gather(
            self._pulp_client.modify_repository(
                repo_to=debug_repo.pulp_href, add=debug_pkg_hrefs
            ),
            self._pulp_client.modify_repository(
                repo_to=arch_repo.pulp_href, add=pkg_hrefs
            ),
        )

    async def get_packages_info_from_pulp(
        self,
        rpm_packages: typing.List[BuildDoneArtifact],
    ) -> typing.List[typing.Dict[str, typing.Any]]:
        results = get_rpm_packages_by_ids(
            [get_uuid_from_pulp_href(rpm.href) for rpm in rpm_packages],
            [
                RpmPackage.content_ptr_id,
                RpmPackage.name,
                RpmPackage.epoch,
                RpmPackage.version,
                RpmPackage.release,
                RpmPackage.arch,
            ],
        )
        return [pkg.as_dict() for pkg in results.values()]

    @staticmethod
    async def update_module_index(
        module_index: IndexWrapper,
        module_name: str,
        module_stream: str,
        packages: typing.List[typing.Dict[str, typing.Any]],
    ):
        if not packages:
            return

        # Ruby and Python modules should have multilib in their main module
        if "ruby" in module_name or "python" in module_name:
            module = module_index.get_module(module_name, module_stream)
        else:
            module = module_index.get_module(
                f"{module_name}-devel", module_stream
            )

        for pkg_info in packages:
            module.add_rpm_artifact(pkg_info, multilib=True)

    async def add_multilib_module_artifacts(
        self,
        prepared_artifacts: typing.Optional[typing.List[dict]] = None,
    ):
        if not self._module_index:
            return

        artifacts = prepared_artifacts or (await self.get_module_artifacts())
        if not artifacts:
            return
        packages_to_process = {}
        db_artifacts = await get_build_task_artifacts(
            self._db, self._build_task
        )
        for artifact in artifacts:
            if not artifact["is_multilib"]:
                continue
            for package in db_artifacts:
                parsed_package = package.name_as_dict()
                if artifact["name"] == parsed_package["name"]:
                    packages_to_process[artifact["name"]] = package

        try:
            packages = await self.get_packages_info_from_pulp(
                list(packages_to_process.values())
            )
            module_name = self._build_task.rpm_module.name
            module_stream = self._build_task.rpm_module.stream
            await self.update_module_index(
                self._module_index,
                module_name,
                module_stream,
                packages,
            )
        except Exception as e:
            raise ModuleUpdateError("Cannot update module: %s", str(e)) from e<|MERGE_RESOLUTION|>--- conflicted
+++ resolved
@@ -131,11 +131,7 @@
     ) -> typing.List[dict]:
         ref_name = get_clean_distr_name(platform.name)
         ref_ver = platform.distr_version
-<<<<<<< HEAD
-        endpoint = f'/api/v1/distros/{ref_name}/{ref_ver}/project/{src_rpm}'
-=======
         endpoint = f"api/v1/distros/{ref_name}/{ref_ver}/project/{src_rpm}"
->>>>>>> 7c2739d0
         response = await self.call_beholder(self._beholder_client, endpoint)
         query = (
             "packages[?arch=='i686']"
@@ -157,11 +153,6 @@
             ".{name: name, version: version, repos: repositories}[]"
         )
 
-<<<<<<< HEAD
-        async def get_data(mod_name: str, mod_stream: str) -> typing.List[dict]:
-            endpoint = (f'/api/v1/distros/{platform_name}/{platform_version}'
-                        f'/module/{mod_name}/{mod_stream}/x86_64/')
-=======
         async def get_data(
             mod_name: str, mod_stream: str
         ) -> typing.List[dict]:
@@ -169,7 +160,6 @@
                 f"api/v1/distros/{platform_name}/{platform_version}"
                 f"/module/{mod_name}/{mod_stream}/x86_64/"
             )
->>>>>>> 7c2739d0
             response = await MultilibProcessor.call_beholder(
                 beholder_client, endpoint
             )
@@ -263,20 +253,9 @@
         )
         for artifact in db_artifacts:
             href = artifact.href
-<<<<<<< HEAD
-
-            _, rpm_pkg = await get_rpm_package_info(
-                self._pulp_client,
-                artifact,
-                include_fields=['name', 'version'],
-            )
-            artifact_name = rpm_pkg.get('name', '')
-            for pkg_name, pkg_version in multilib_packages.items():
-=======
             rpm_pkg = pulp_packages[artifact.href]
             artifact_name = rpm_pkg.name
             for pkg_name, _ in multilib_packages.items():
->>>>>>> 7c2739d0
                 add_conditions = (
                     artifact_name == pkg_name,
                     href not in pkg_hrefs or href not in debug_pkg_hrefs,
