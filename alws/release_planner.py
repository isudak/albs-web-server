import asyncio
import copy
import datetime
import logging
import re
import traceback
import typing
from abc import ABCMeta, abstractmethod
from collections import defaultdict

from immudb_wrapper import ImmudbWrapper
from sqlalchemy import or_, update
from sqlalchemy.ext.asyncio import AsyncSession
from sqlalchemy.future import select
from sqlalchemy.orm import selectinload

from alws import models
from alws.config import settings
from alws.constants import (
    LOWEST_PRIORITY,
    BeholderKey,
    BeholderMatchMethod,
    ErrataPackageStatus,
    ErrataReleaseStatus,
    GitHubIssueStatus,
    PackageNevra,
    ReleasePackageTrustness,
    ReleaseStatus,
    RepoType,
)
from alws.crud import products as product_crud
from alws.crud import sign_task
from alws.crud import user as user_crud
from alws.errors import (
    DataNotFoundError,
    EmptyReleasePlan,
    MissingRepository,
    PermissionDenied,
    ReleaseLogicError,
    SignError,
)
from alws.perms import actions
from alws.perms.authorization import can_perform
from alws.pulp_models import RpmPackage
from alws.schemas import release_schema
from alws.utils.beholder_client import BeholderClient
from alws.utils.debuginfo import clean_debug_name, is_debuginfo_rpm
from alws.utils.github_integration_helper import (
    find_issues_by_build_id,
    get_github_client,
    move_issues,
)
from alws.utils.measurements import class_measure_work_time_async
from alws.utils.modularity import IndexWrapper, ModuleWrapper
from alws.utils.parsing import get_clean_distr_name
from alws.utils.pulp_client import PulpClient
from alws.utils.pulp_utils import (
    get_rpm_packages_by_ids,
    get_rpm_packages_from_repositories,
    get_rpm_packages_from_repository,
    get_uuid_from_pulp_href,
)

__all__ = [
    "CommunityReleasePlanner",
    "AlmaLinuxReleasePlanner",
    "get_releaser_class",
]


class BaseReleasePlanner(metaclass=ABCMeta):
    def __init__(self, db: AsyncSession):
        self._db = db
        self.pulp_client = PulpClient(
            settings.pulp_host,
            settings.pulp_user,
            settings.pulp_password,
        )
        self.codenotary_enabled = settings.codenotary_enabled
        if self.codenotary_enabled:
            self._immudb_wrapper = ImmudbWrapper(
                username=settings.immudb_username,
                password=settings.immudb_password,
                database=settings.immudb_database,
                immudb_address=settings.immudb_address,
                public_key_file=settings.immudb_public_key_file,
            )
        self.stats = {}

    async def revert_release(
        self,
        release_id: int,
        user_id: int,
    ):
        message = "Successfully reverted release"
        logging.info("Start reverting release: %d", release_id)
        user = await user_crud.get_user(self.db, user_id=user_id)
        release = await self.get_release_for_update(release_id)
        if not release:
            raise DataNotFoundError(f"{release_id=} not found")

        if not can_perform(release, user, actions.ReleaseToProduct.name):
            raise PermissionDenied(
                "User does not have permissions to update release"
            )
        try:
            await self.revert_release_plan(release)
        except Exception:
            await self.db.rollback()
            await self.db.refresh(release)
            message = f"Cannot revert release:\n{traceback.format_exc()}"
            release.status = ReleaseStatus.FAILED
            logging.exception("Cannot revert release: %d", release_id)
        # for updating release plan, we should use deepcopy
        release_plan = copy.deepcopy(release.plan)
        release_plan["last_log"] = message
        release.plan = release_plan
        await self.db.commit()
        logging.info("Successfully reverted release: %s", release_id)

    async def remove_packages_from_repositories(
        self,
        release: models.Release,
    ) -> typing.Tuple[typing.List[str], typing.List[str]]:
        pkgs_to_remove = []
        repo_ids_to_remove = []
        for pkg_dict in release.plan.get("packages", []):
            pkg_href = pkg_dict.get("package", {}).get("artifact_href", "")
            repo_ids = [
                repo["id"] for repo in pkg_dict.get("repositories", [])
            ]
            if not pkg_href or not repo_ids:
                continue
            pkgs_to_remove.append(pkg_href)
            repo_ids_to_remove.extend(repo_ids)

        db_repos = await self.db.execute(
            select(models.Repository).where(
                models.Repository.id.in_(repo_ids_to_remove),
            )
        )
        modify_tasks = []
        publish_tasks = []
        for repo in db_repos.scalars().all():
            modify_tasks.append(
                self.pulp_client.modify_repository(
                    repo.pulp_href,
                    remove=pkgs_to_remove,
                )
            )
            publish_tasks.append(
                self.pulp_client.create_rpm_publication(repo.pulp_href),
            )
        await asyncio.gather(*modify_tasks)
        await asyncio.gather(*publish_tasks)
        return pkgs_to_remove, repo_ids_to_remove

    async def revert_release_plan(
        self,
        release: models.Release,
    ):
        raise NotImplementedError()

    @property
    def db(self):
        return self._db

    @abstractmethod
    async def get_release_plan(
        self,
        base_platform: models.Platform,
        build_ids: typing.List[int],
        build_tasks: typing.Optional[typing.List[int]] = None,
        product: typing.Optional[models.Product] = None,
    ) -> dict:
        raise NotImplementedError()

    @abstractmethod
    async def update_release_plan(
        self,
        plan: dict,
        release: models.Release,
    ) -> dict:
        raise NotImplementedError()

    @abstractmethod
    async def execute_release_plan(
        self,
        release: models.Release,
    ) -> typing.List[str]:
        raise NotImplementedError()

    @staticmethod
    def is_beta_build(build: models.Build) -> bool:
        return False

    @staticmethod
    def is_debug_repository(repo_name: str) -> bool:
        return bool(re.search(r"debug(info|source|)", repo_name))

    async def authenticate_package(self, package_checksum: str):
        is_authenticated = False
        if self.codenotary_enabled:
            response = self._immudb_wrapper.authenticate(
                package_checksum,
            )
            is_authenticated = response.get('verified', False)
        return package_checksum, is_authenticated

    @class_measure_work_time_async("get_packages_info_pulp_api")
    async def get_pulp_packages_info(
        self,
        build_rpms: typing.List[
            typing.Union[models.SourceRpm, models.BinaryRpm]
        ],
        build_tasks: typing.Optional[typing.List[int]] = None,
    ) -> typing.List[typing.Dict[str, typing.Any]]:
        packages_fields = [
            RpmPackage.content_ptr_id,
            RpmPackage.name,
            RpmPackage.epoch,
            RpmPackage.version,
            RpmPackage.release,
            RpmPackage.arch,
        ]
        pulp_packages = get_rpm_packages_by_ids(
            [
                get_uuid_from_pulp_href(rpm.artifact.href)
                for rpm in build_rpms
                if build_tasks and rpm.artifact.build_task_id in build_tasks
            ],
            packages_fields,
        )
        return [
            {
                "name": package.name,
                "epoch": package.epoch,
                "version": package.version,
                "release": package.release,
                "arch": package.arch,
                "pulp_href": package.pulp_href,
                "sha256": package.sha256,
            }
            for _, package in pulp_packages.items()
        ]

    @class_measure_work_time_async("get_packages_info_pulp_and_db")
    async def get_pulp_packages(
        self,
        build_ids: typing.List[int],
        platform_id: int,
        build_tasks: typing.Optional[typing.List[int]] = None,
    ) -> typing.Tuple[typing.List[dict], typing.List[str], typing.List[dict]]:
        src_rpm_names = []
        pulp_packages = []

        builds_q = (
            select(models.Build)
            .where(models.Build.id.in_(build_ids))
            .options(
                selectinload(models.Build.platform_flavors),
                selectinload(models.Build.source_rpms)
                .selectinload(models.SourceRpm.artifact)
                .selectinload(models.BuildTaskArtifact.build_task),
                selectinload(models.Build.binary_rpms)
                .selectinload(models.BinaryRpm.artifact)
                .selectinload(models.BuildTaskArtifact.build_task),
                selectinload(models.Build.binary_rpms)
                .selectinload(models.BinaryRpm.source_rpm)
                .selectinload(models.SourceRpm.artifact),
                selectinload(models.Build.tasks).selectinload(
                    models.BuildTask.rpm_modules
                ),
                selectinload(models.Build.repos),
            )
        )
        build_result = await self.db.execute(builds_q)
        modules_to_release = defaultdict(list)
        for build in build_result.scalars().all():
            build_rpms = [
                build_rpm
                for rpms_list in [
                    build.source_rpms,
                    build.binary_rpms,
                ]
                for build_rpm in rpms_list
                if build_rpm.artifact.build_task.platform_id == platform_id
            ]
            logging.info('Build RPMs "%s"', build_rpms)
            pulp_artifacts = await self.get_pulp_packages_info(
                build_rpms,
                build_tasks,
            )
            pulp_artifacts = {
                artifact_dict.pop("pulp_href"): artifact_dict
                for artifact_dict in pulp_artifacts
            }
            for rpm in build_rpms:
                artifact_task_id = rpm.artifact.build_task_id
                if build_tasks and artifact_task_id not in build_tasks:
                    continue
                artifact_name = rpm.artifact.name
                source_name = None
                pkg_info = copy.deepcopy(pulp_artifacts[rpm.artifact.href])
                pkg_info["is_beta"] = self.is_beta_build(build)
                pkg_info["build_id"] = build.id
                pkg_info["artifact_href"] = rpm.artifact.href
                pkg_info["cas_hash"] = rpm.artifact.cas_hash
                pkg_info["href_from_repo"] = None
                pkg_info["full_name"] = artifact_name
                build_task = next(
                    task for task in build.tasks if task.id == artifact_task_id
                )
                pkg_info["task_arch"] = build_task.arch
                pkg_info["force"] = False
                pkg_info["force_not_notarized"] = False
                source_rpm = getattr(rpm, "source_rpm", None)
                if source_rpm:
                    source_name = source_rpm.artifact.name
                if ".src.rpm" in artifact_name:
                    src_rpm_names.append(artifact_name)
                    source_name = artifact_name
                pkg_info["source"] = source_name
                pulp_packages.append(pkg_info)
            for task in build.tasks:
                if task.rpm_modules and task.id in build_tasks:
                    for module in task.rpm_modules:
                        key = (
                            module.name,
                            module.stream,
                            module.version,
                            module.arch,
                        )
                        if key in modules_to_release:
                            continue
                    module_repo = next(
                        build_repo
                        for build_repo in task.build.repos
                        if build_repo.arch == task.arch
                        and not build_repo.debug
                        and build_repo.type == "rpm"
                        and build_repo.platform_id == platform_id
                    )
                    template = await self.pulp_client.get_repo_modules_yaml(
                        module_repo.url
                    )
                    module_index = IndexWrapper()
                    if template:
                        module_index = IndexWrapper.from_template(template)
                    for module in module_index.iter_modules():
                        # in some cases we have also devel module in template,
                        # we should add all modules from template
<<<<<<< HEAD
                        modules_to_release[key].append(
                            {
                                "build_id": build.id,
                                "name": module.name,
                                "stream": module.stream,
                                # Module version needs to be converted into
                                # string because it's going to be involved later
                                # in release plan. When interacting with API
                                # via Swagger or albs-frontend, we'll loose
                                # precision as described here:
                                # https://github.com/tiangolo/fastapi/issues/2483#issuecomment-744576007
                                "version": str(module.version),
                                "context": module.context,
                                "arch": module.arch,
                                "template": module.render(),
                            }
                        )
=======
                        modules_to_release[key].append({
                            "build_id": build.id,
                            "name": module.name,
                            "stream": module.stream,
                            "version": module.version,
                            "context": module.context,
                            "arch": module.arch,
                            "template": module.render(),
                        })
>>>>>>> 209109d8
        pulp_rpm_modules = [
            module_dict
            for module_list in modules_to_release.values()
            for module_dict in module_list
        ]
        return pulp_packages, src_rpm_names, pulp_rpm_modules

    async def get_final_release(self, release_id: int) -> models.Release:
        release_res = await self.db.execute(
            select(models.Release)
            .where(models.Release.id == release_id)
            .options(
                selectinload(models.Release.owner),
                selectinload(models.Release.platform),
                selectinload(models.Release.product),
                selectinload(models.Release.performance_stats),
            )
        )
        return release_res.scalars().first()

    async def get_release_for_update(
        self,
        release_id: int,
    ) -> typing.Optional[models.Release]:
        query = (
            select(models.Release)
            .where(models.Release.id == release_id)
            .options(
                selectinload(models.Release.owner),
                selectinload(models.Release.owner).selectinload(
                    models.User.oauth_accounts
                ),
                selectinload(models.Release.owner)
                .selectinload(models.User.roles)
                .selectinload(models.UserRole.actions),
                selectinload(models.Release.owner).selectinload(
                    models.User.oauth_accounts
                ),
                selectinload(models.Release.team)
                .selectinload(models.Team.roles)
                .selectinload(models.UserRole.actions),
                selectinload(models.Release.platform).selectinload(
                    models.Platform.reference_platforms
                ),
                selectinload(models.Release.platform).selectinload(
                    models.Platform.repos.and_(
                        models.Repository.production.is_(True),
                    ),
                ),
                selectinload(models.Release.product).selectinload(
                    models.Product.repositories
                ),
                selectinload(models.Release.product).selectinload(
                    models.Product.builds
                ),
                selectinload(models.Release.performance_stats),
            )
            .with_for_update()
        )
        release_result = await self.db.execute(query)
        release = release_result.scalars().first()
        return release

    @class_measure_work_time_async("create_new_release")
    async def create_new_release(
        self,
        user_id: int,
        payload: release_schema.ReleaseCreate,
    ) -> models.Release:
        start = datetime.datetime.utcnow()
        user = await user_crud.get_user(self.db, user_id=user_id)
        logging.info("User %d is creating a release", user_id)

        platform = await self.db.execute(
            select(models.Platform)
            .where(
                models.Platform.id == payload.platform_id,
            )
            .options(
                selectinload(models.Platform.reference_platforms),
                selectinload(
                    models.Platform.repos.and_(
                        models.Repository.production.is_(True)
                    )
                ),
                selectinload(models.Platform.roles).selectinload(
                    models.UserRole.actions
                ),
            ),
        )
        platform = platform.scalars().first()
        product = await product_crud.get_products(
            self.db,
            product_id=payload.product_id,
        )
        builds = (
            (
                await self.db.execute(
                    select(models.Build)
                    .where(models.Build.id.in_(payload.builds))
                    .options(
                        selectinload(models.Build.team)
                        .selectinload(models.Team.roles)
                        .selectinload(models.UserRole.actions),
                        selectinload(models.Build.owner)
                        .selectinload(models.User.roles)
                        .selectinload(models.UserRole.actions),
                    )
                )
            )
            .scalars()
            .all()
        )

        for build in builds:
            if not can_perform(build, user, actions.ReleaseBuild.name):
                raise PermissionDenied(
                    "User does not have permissions to release build"
                    f" {build.id}"
                )

        if not can_perform(product, user, actions.ReleaseToProduct.name):
            raise PermissionDenied(
                "User does not have permissions to release to this product"
            )

        new_release = models.Release()
        new_release.build_ids = payload.builds
        if getattr(payload, "build_tasks", None):
            new_release.build_task_ids = payload.build_tasks
        new_release.platform = platform
        new_release.plan = await self.get_release_plan(
            base_platform=platform,
            build_ids=payload.builds,
            build_tasks=payload.build_tasks,
            product=product,
        )
        new_release.owner = user
        new_release.team_id = product.team_id
        new_release.product_id = product.id
        new_release.started_at = start
        new_release.finished_at = datetime.datetime.utcnow()
        self.db.add(new_release)
        await self.db.commit()
        await self.db.refresh(new_release)

        logging.info("New release %d successfully created", new_release.id)
        return await self.get_final_release(new_release.id)

    @class_measure_work_time_async("update_release")
    async def update_release(
        self,
        release_id: int,
        payload: release_schema.ReleaseUpdate,
        user_id: int,
    ) -> models.Release:
        logging.info("Updating release %d", release_id)
        user = await user_crud.get_user(self.db, user_id=user_id)

        release = await self.get_release_for_update(release_id)
        if not release:
            raise DataNotFoundError(f"Release with ID {release_id} not found")

        if not can_perform(release, user, actions.ReleaseToProduct.name):
            raise PermissionDenied(
                "User does not have permissions to update release"
            )

        release.started_at = datetime.datetime.utcnow()
        build_tasks = getattr(payload, "build_tasks", None)
        if (payload.builds and payload.builds != release.build_ids) or (
            build_tasks and build_tasks != release.build_task_ids
        ):
            release.build_ids = payload.builds
            if build_tasks:
                release.build_task_ids = payload.build_tasks
            release.plan = await self.get_release_plan(
                base_platform=release.platform,
                build_ids=payload.builds,
                build_tasks=payload.build_tasks,
                product=release.product,
            )
        elif payload.plan:
            # TODO: Add packages presence check in community repos
            new_plan = await self.update_release_plan(payload.plan, release)
            release.plan = new_plan
        release.finished_at = datetime.datetime.utcnow()
        self.db.add(release)
        await self.db.commit()
        await self.db.refresh(release)
        logging.info("Successfully updated release %d", release_id)
        return await self.get_final_release(release.id)

    @class_measure_work_time_async("commit_release")
    async def commit_release(
        self,
        release_id: int,
        user_id: int,
    ) -> typing.Tuple[models.Release, str]:
        logging.info("Committing release %d", release_id)

        user = await user_crud.get_user(self.db, user_id=user_id)
        release = await self.get_release_for_update(release_id)
        if not release:
            raise DataNotFoundError(f"Release with ID {release_id} not found")

        if not can_perform(release, user, actions.ReleaseToProduct.name):
            raise PermissionDenied(
                "User does not have permissions to commit the release"
            )

        release.started_at = datetime.datetime.utcnow()
        builds_released = False
        try:
            release_messages = await self.execute_release_plan(release)
        except (
            EmptyReleasePlan,
            MissingRepository,
            SignError,
            ReleaseLogicError,
        ) as e:
            message = f"Cannot commit release: {str(e)}"
            release.status = ReleaseStatus.FAILED
        except Exception:
            message = f"Cannot commit release:\n{traceback.format_exc()}"
            release.status = ReleaseStatus.FAILED
        else:
            message = "Successfully committed release"
            if release_messages:
                message += "\nWARNING:\n"
                message += "\n".join(release_messages)
            release.status = ReleaseStatus.COMPLETED
            builds_released = True
            if settings.github_integration_enabled:
                try:
                    github_client = await get_github_client()
                    issues = await find_issues_by_build_id(
                        github_client=github_client,
                        build_ids=release.build_ids,
                    )
                    if issues:
                        await move_issues(
                            github_client=github_client,
                            issues=issues,
                            status=GitHubIssueStatus.RELEASED.value,
                        )
                except Exception as err:
                    logging.exception(
                        "Cannot move issue to the Released section: %s",
                        err,
                    )

        await self.db.execute(
            update(models.Build)
            .where(models.Build.id.in_(release.build_ids))
            .values(release_id=release.id, released=builds_released)
        )
        # for updating release plan, we should use deepcopy
        release_plan = copy.deepcopy(release.plan)
        release_plan["last_log"] = message
        release.plan = release_plan
        release.finished_at = datetime.datetime.utcnow()
        self.db.add(release)
        await self.db.commit()
        await self.db.refresh(release)
        logging.info("Successfully committed release %d", release_id)
        release = await self.get_final_release(release_id)
        return release, message


class CommunityReleasePlanner(BaseReleasePlanner):
    @class_measure_work_time_async("revert_release_plan")
    async def revert_release_plan(
        self,
        release: models.Release,
    ):
        await self.remove_packages_from_repositories(release)
        await self.db.execute(
            update(models.Build)
            .where(
                models.Build.id.in_(release.build_ids),
                models.Build.release_id == release.id,
            )
            .values(
                release_id=None,
                released=False,
            )
        )
        release.product.builds = [
            build
            for build in release.product.builds
            if build.id not in release.build_ids
        ]
        release.status = ReleaseStatus.REVERTED

    @staticmethod
    def get_repo_pretty_name(repo_name: str) -> str:
        regex = re.compile(
            r"-(i686|x86_64|aarch64|ppc64le|s390x|src)(?P<debug>-debug)?-dr$"
        )
        pretty_name = regex.sub("", repo_name)
        debug_part = regex.search(repo_name)
        if debug_part and debug_part["debug"]:
            pretty_name += debug_part["debug"]
        return pretty_name

    @staticmethod
    def get_production_repositories_mapping(
        product: models.Product,
        include_pulp_href: bool = False,
        platform_name: str = "",
    ) -> dict:
        result = {}

        for repo in product.repositories:
            pretty_name = CommunityReleasePlanner.get_repo_pretty_name(
                repo.name,
            )
            if not re.search(
                rf"{platform_name}(-debug)?$",
                pretty_name,
                # We get lowered platform_name and some old repos
                # contain camel case platform in repo names
                re.IGNORECASE,
            ):
                continue
            main_info = {
                "id": repo.id,
                "name": pretty_name,
                "url": repo.url,
                "arch": repo.arch,
                "debug": repo.debug,
            }
            if include_pulp_href:
                main_info["pulp_href"] = repo.pulp_href
            result[(repo.arch, repo.debug)] = main_info

        return result

    @class_measure_work_time_async("get_release_plan")
    async def get_release_plan(
        self,
        base_platform: models.Platform,
        build_ids: typing.List[int],
        build_tasks: typing.Optional[typing.List[int]] = None,
        product: typing.Optional[models.Product] = None,
    ) -> dict:
        release_plan = {"modules": {}}
        added_packages = set()

        db_repos_mapping = self.get_production_repositories_mapping(
            product,
            platform_name=base_platform.name.lower(),
        )
        if not db_repos_mapping:
            raise ValueError("There is no matched repositories")

        (
            pulp_packages,
            src_rpm_names,
            pulp_rpm_modules,
        ) = await self.get_pulp_packages(
            build_ids,
            platform_id=base_platform.id,
            build_tasks=build_tasks,
        )

        release_plan["repositories"] = list(db_repos_mapping.values())

        plan_packages = []
        builds = await self.db.execute(
            select(models.Build)
            .where(models.Build.id.in_(build_ids))
            .options(selectinload(models.Build.repos))
        )
        i686_pkgs_in_x86_64_repos = []
        x86_64_build_repos_ids = [
            get_uuid_from_pulp_href(repo.pulp_href)
            for build in builds.scalars().all()
            for repo in build.repos
            if repo.arch == "x86_64"
        ]
        for repo_id in x86_64_build_repos_ids:
            for rpm_pkg in get_rpm_packages_from_repository(
                repo_id,
                pkg_arches=["i686"],
            ):
                i686_pkgs_in_x86_64_repos.append(rpm_pkg.pulp_href)
        for pkg in pulp_packages:
            if pkg["full_name"] in added_packages:
                continue
            is_debug = is_debuginfo_rpm(pkg["full_name"])
            arch = pkg["arch"]
            if arch == "noarch":
                repositories = [
                    db_repos_mapping[(a, is_debug)]
                    for a in base_platform.arch_list
                ]
            else:
                repositories = [db_repos_mapping[(arch, is_debug)]]
            repo_arch_location = [arch]
            if (
                arch == "i686"
                and pkg["artifact_href"] in i686_pkgs_in_x86_64_repos
            ):
                repo_arch_location.append("x86_64")
            if arch == "noarch":
                repo_arch_location = base_platform.arch_list
            plan_packages.append({
                "package": pkg,
                "repositories": repositories,
                "repo_arch_location": repo_arch_location,
            })
            added_packages.add(pkg["full_name"])
        release_plan["packages"] = plan_packages

        if pulp_rpm_modules:
            plan_modules = []
            for module in pulp_rpm_modules:
                # Modules go only in non-debug repos
                repository = db_repos_mapping[(module["arch"], False)]
                plan_modules.append(
                    {"module": module, "repositories": [repository]}
                )
            release_plan["modules"] = plan_modules

        return release_plan

    @class_measure_work_time_async("update_release_plan")
    async def update_release_plan(
        self,
        plan: dict,
        release: models.Release,
    ) -> dict:
        # We do not need to take additional actions for release update
        # right now
        return plan

    @class_measure_work_time_async("execute_release_plan")
    async def execute_release_plan(
        self,
        release: models.Release,
    ) -> typing.List[str]:
        additional_messages = []
        if not release.plan.get("packages") or not release.plan.get(
            "repositories"
        ):
            raise EmptyReleasePlan(
                "Cannot execute plan with empty packages or repositories: "
                "{packages}, {repositories}".format_map(release.plan)
            )

        repository_modification_mapping = defaultdict(list)
        db_repos_mapping = self.get_production_repositories_mapping(
            release.product,
            include_pulp_href=True,
            platform_name=release.platform.name.lower(),
        )

        for pkg in release.plan.get("packages", []):
            package = pkg["package"]
            for repository in pkg["repositories"]:
                repo_key = (repository["arch"], repository["debug"])
                db_repo = db_repos_mapping[repo_key]
                repository_modification_mapping[db_repo["pulp_href"]].append(
                    package["artifact_href"]
                )

        # TODO: Add support for checking existent packages in repos
        prod_repo_modules_cache = {}
        added_modules = defaultdict(list)
        for module in release.plan.get("modules", []):
            for repository in module["repositories"]:
                repo_name = repository["name"]
                repo_arch = repository["arch"]
                repo_url = repository.get("url")
                db_repo = db_repos_mapping[(repo_arch, False)]
                if not repo_url:
                    repo_url = db_repo["url"]
                repo_module_index = prod_repo_modules_cache.get(repo_url)
                if repo_module_index is None:
                    template = await self.pulp_client.get_repo_modules_yaml(
                        repo_url
                    )
                    repo_module_index = IndexWrapper()
                    if template:
                        repo_module_index = IndexWrapper.from_template(
                            template
                        )
                    prod_repo_modules_cache[repo_url] = repo_module_index
                module_info = module["module"]
                release_module = ModuleWrapper.from_template(
                    module_info["template"]
                )
                release_module_nvsca = release_module.nsvca
                full_repo_name = f"{repo_name}-{repo_arch}"
                # for old module releases that have duplicated repos
                if release_module_nvsca in added_modules[full_repo_name]:
                    continue
                module_already_in_repo = any((
                    prod_module
                    for prod_module in repo_module_index.iter_modules()
                    if prod_module.nsvca == release_module_nvsca
                ))
                if module_already_in_repo:
                    additional_messages.append(
                        f'Module {release_module_nvsca} skipped, '
                        f'module already in "{full_repo_name}" modules.yaml'
                    )
                    continue

                module_pulp_hrefs = await self.pulp_client.get_modules(
                    name=module_info["name"],
                    stream=module_info["stream"],
                    version=module_info['version'],
                    context=module_info["context"],
                    arch=module_info["arch"],
                    fields="pulp_href",
                    use_next=False,
                )
                # We assume there's only one module with the same module
                # nsvca in pulp.
                module_pulp_href = module_pulp_hrefs[0]['pulp_href']
                repository_modification_mapping[db_repo["pulp_href"]].append(
                    module_pulp_href
                )
                added_modules[full_repo_name].append(release_module_nvsca)

        await asyncio.gather(*(
            self.pulp_client.modify_repository(href, add=packages)
            for href, packages in repository_modification_mapping.items()
        ))
        await asyncio.gather(*(
            self.pulp_client.create_rpm_publication(href)
            for href in repository_modification_mapping.keys()
        ))
        builds = await self.db.execute(
            select(models.Build).where(
                models.Build.id.in_(release.build_ids),
            )
        )
        for build in builds.scalars().all():
            release.product.builds.append(build)

        return additional_messages


class AlmaLinuxReleasePlanner(BaseReleasePlanner):
    def __init__(self, db: AsyncSession):
        super().__init__(db)
        self.base_platform = None
        self.clean_base_dist_name_lower = None
        self.repo_name_regex = re.compile(
            r"\w+-\d-(beta-|)(?P<name>\w+(-\w+)?)"
        )
        self._beholder_client = BeholderClient(settings.beholder_host)

    @staticmethod
    def is_beta_build(build: models.Build):
        if not hasattr(build, "platform_flavors"):
            return False
        if not build.platform_flavors:
            return False
        # Search for beta flavor
        found = False
        for flavor in build.platform_flavors:
            if bool(re.search(r"(-beta)$", flavor.name, re.IGNORECASE)):
                found = True
                break
        return found

    @class_measure_work_time_async("revert_release_plan_execution")
    async def revert_release_plan(
        self,
        release: models.Release,
    ):
        pkgs_to_remove, _ = await self.remove_packages_from_repositories(
            release,
        )
        subquery = (
            select(models.BuildTaskArtifact.id)
            .where(
                models.BuildTaskArtifact.href.in_(pkgs_to_remove),
            )
            .scalar_subquery()
        )
        errata_pkgs = await self.db.execute(
            select(models.NewErrataToALBSPackage).where(
                or_(
                    models.NewErrataToALBSPackage.albs_artifact_id.in_(
                        subquery
                    ),
                    models.NewErrataToALBSPackage.pulp_href.in_(
                        pkgs_to_remove
                    ),
                )
            )
        )
        for errata_pkg in errata_pkgs.scalars().all():
            errata_pkg.status = ErrataPackageStatus.proposal
        await self.db.execute(
            update(models.Build)
            .where(
                models.Build.id.in_(release.build_ids),
                models.Build.release_id == release.id,
            )
            .values(
                release_id=None,
                released=False,
            )
        )
        release.status = ReleaseStatus.REVERTED

    @class_measure_work_time_async("packages_presence_check")
    async def check_packages_presence_in_prod_repositories(
        self,
        packages_list: typing.List[typing.Dict[str, typing.Any]],
    ) -> typing.Tuple[
        typing.DefaultDict[str, typing.List[int]],
        typing.DefaultDict[str, typing.List[int]],
    ]:
        repo_mapping = {}
        for repo in self.base_platform.repos:
            pulp_repo_id = get_uuid_from_pulp_href(repo.pulp_href)
            repo_mapping[pulp_repo_id] = (repo.id, repo.arch)

        pkg_names = []
        pkg_epochs = []
        pkg_versions = []
        pkg_releases = []
        pkg_arches = []
        pkgs_mapping = {}
        for package_info in packages_list:
            package = package_info["package"]
            nevra = PackageNevra(
                package["name"],
                package["epoch"],
                package["version"],
                package["release"],
                package["arch"],
            )
            pkgs_mapping[nevra] = package["full_name"]
            for collection, key in (
                (pkg_names, "name"),
                (pkg_epochs, "epoch"),
                (pkg_versions, "version"),
                (pkg_releases, "release"),
                (pkg_arches, "arch"),
            ):
                collection.append(package[key])

        packages_presence_info = defaultdict(list)
        pulp_packages = get_rpm_packages_from_repositories(
            repo_ids=list(repo_mapping),
            pkg_names=pkg_names,
            pkg_epochs=pkg_epochs,
            pkg_versions=pkg_versions,
            pkg_releases=pkg_releases,
            pkg_arches=pkg_arches,
        )
        for pulp_pkg in pulp_packages:
            full_name = pkgs_mapping.get(
                PackageNevra(
                    pulp_pkg.name,
                    pulp_pkg.epoch,
                    pulp_pkg.version,
                    pulp_pkg.release,
                    pulp_pkg.arch,
                )
            )
            if full_name is None:
                continue
            for repo_id in pulp_pkg.repo_ids:
                repo_info = repo_mapping.get(repo_id)
                if not repo_info:
                    continue
                packages_presence_info[full_name].append(
                    (pulp_pkg.pulp_href, *repo_info),
                )

        packages_from_repos = defaultdict(list)
        packages_in_repos = defaultdict(list)
        for package_info in packages_list:
            package = package_info["package"]
            full_name = package["full_name"]
            presence_info = packages_presence_info.get(full_name)
            data = None
            pkg_presence_by_repo_arch = {}
            if presence_info is None:
                continue
            # if packages were founded in pulp prod repos with same NEVRA,
            # we should take their hrefs by priority arches from platform
            for href, repo_id, repo_arch in presence_info:
                packages_in_repos[full_name].append(repo_id)
                pkg_presence_by_repo_arch[repo_arch] = (href, repo_id)
            for repo_arch, repo_info in pkg_presence_by_repo_arch.items():
                if repo_arch == "i686":
                    continue
                if repo_arch in self.base_platform.copy_priority_arches:
                    data = repo_info
                    break
                data = repo_info
            if data is None:
                continue
            repo_pkg_href, repo_id = data
            package["href_from_repo"] = repo_pkg_href
            packages_from_repos[full_name] = repo_id

        return packages_from_repos, packages_in_repos

    def get_devel_repo_key(
        self,
        arch: str,
        is_debug: bool,
        task_arch: str = "",
        is_module: bool = False,
    ):
        repo_name = "-".join((
            self.clean_base_dist_name_lower,
            self.base_platform.distr_version,
            "devel-debuginfo" if is_debug else "devel",
        ))
        repo_arch = arch if arch == "src" else task_arch
        if is_module:
            repo_arch = arch
        return RepoType(repo_name, repo_arch, is_debug)

    def get_devel_repo(
        self,
        arch: str,
        is_debug: bool,
        repos_mapping: dict,
        task_arch: str = "",
        is_module: bool = False,
    ) -> typing.Optional[dict]:
        devel_repo_key = self.get_devel_repo_key(
            arch,
            is_debug,
            task_arch=task_arch,
            is_module=is_module,
        )
        devel_repo = repos_mapping.get(devel_repo_key)
        if devel_repo is None:
            logging.debug(
                "Cannot find devel repo for %s by key: %s",
                "module" if is_module else "package",
                devel_repo_key,
            )
        return devel_repo

    async def get_pulp_based_response(
        self,
        pulp_packages: list,
        rpm_modules: list,
        repos_mapping: dict,
        prod_repos: list,
    ) -> dict:
        packages = []
        added_packages = set()
        for package in pulp_packages:
            full_name = package["full_name"]
            package_arch = package["arch"]
            package.pop("is_beta")
            is_debug = is_debuginfo_rpm(package["name"])
            if full_name in added_packages:
                continue
            devel_repo = self.get_devel_repo(
                arch=package_arch,
                is_debug=is_debug,
                repos_mapping=repos_mapping,
                task_arch=package["task_arch"],
            )
            if devel_repo is None:
                logging.debug(
                    "Skipping package=%s, repositories is missing",
                    full_name,
                )
                continue
            repo_arch_location = [package_arch]
            if package_arch == "noarch":
                repo_arch_location = self.base_platform.arch_list
            packages.append({
                "package": package,
                "repositories": [devel_repo],
                "repo_arch_location": repo_arch_location,
            })
            added_packages.add(full_name)
        (
            pkgs_from_repos,
            pkgs_in_repos,
        ) = await self.check_packages_presence_in_prod_repositories(packages)

        return {
            "packages": packages,
            "repositories": prod_repos,
            "packages_from_repos": pkgs_from_repos,
            "packages_in_repos": pkgs_in_repos,
            "modules": rpm_modules,
        }

    @staticmethod
    def update_beholder_cache(
        beholder_cache: typing.Dict[BeholderKey, typing.Any],
        packages: typing.List[dict],
        strong_arches: dict,
        is_beta: bool,
        is_devel: bool,
        priority: int,
        matched: str,
    ):
        def generate_key(pkg_arch: str) -> BeholderKey:
            return BeholderKey(
                pkg["name"],
                pkg["version"],
                pkg_arch,
                is_beta,
                is_devel,
            )

        for pkg in packages:
            key = generate_key(pkg["arch"])
            pkg["priority"] = priority
            pkg["matched"] = matched
            beholder_cache[key] = pkg
            for weak_arch in strong_arches[pkg["arch"]]:
                second_key = generate_key(weak_arch)
                # if we've already found repos for i686 arch
                # we don't need to override them,
                # because there can be multilib info
                cache_item = beholder_cache.get(second_key, {})
                if (
                    cache_item.get("repositories", [])
                    and weak_arch == "i686"
                    and priority >= cache_item["priority"]
                ):
                    continue
                replaced_pkg = copy.deepcopy(pkg)
                for repo in replaced_pkg["repositories"]:
                    if repo["arch"] == pkg["arch"]:
                        repo["arch"] = weak_arch
                beholder_cache[second_key] = replaced_pkg

    def find_release_repos(
        self,
        pkg_name: str,
        pkg_version: str,
        pkg_arch: str,
        is_beta: bool,
        is_devel: bool,
        is_debug: bool,
        beholder_cache: typing.Dict[BeholderKey, typing.Any],
    ) -> typing.Set[typing.Tuple[RepoType, int, str]]:
        def generate_key(beta: bool) -> BeholderKey:
            return BeholderKey(
                pkg_name,
                pkg_version,
                pkg_arch,
                beta,
                is_devel,
            )

        release_repositories = set()
        beholder_key = generate_key(is_beta)
        logging.debug(
            "At find_release_repos - beholder_key: %s",
            str(beholder_key),
        )
        predicted_package = beholder_cache.get(beholder_key, {})
        # if we doesn't found info from stable/beta,
        # we can try to find info by opposite stable/beta flag
        if not predicted_package:
            beholder_key = generate_key(not is_beta)
            logging.debug(
                "Not predicted_package, beholder_key: %s",
                str(beholder_key),
            )
            predicted_package = beholder_cache.get(beholder_key, {})
        # if we doesn't found info by current version,
        # then we should try find info by other versions
        if not predicted_package:
            beholder_keys = [
                key
                for key in beholder_cache
                if (
                    pkg_name == key.name
                    and pkg_arch == key.arch
                    and is_devel == key.is_devel
                )
            ]
            logging.debug(
                "Still not predicted_package, beholder_keys: %s",
                str(beholder_keys),
            )
            predicted_package = next(
                (beholder_cache[key] for key in beholder_keys),
                {},
            )
        for repo in predicted_package.get("repositories", []):
            ref_repo_name = repo["name"]
            trustness: int = predicted_package["priority"]
            matched: str = predicted_package["matched"]
            repo_name = self.repo_name_regex.search(ref_repo_name).groupdict()[
                "name"
            ]
            # in cases if we try to find debug repos by non debug name
            if is_debug and not repo_name.endswith("debuginfo"):
                repo_name += "-debuginfo"
            release_repo_name = "-".join((
                self.clean_base_dist_name_lower,
                self.base_platform.distr_version,
                repo_name,
            ))
            release_repo = RepoType(release_repo_name, repo["arch"], is_debug)
            release_repositories.add((release_repo, trustness, matched))
        return release_repositories

    @staticmethod
    def _beholder_matched_to_priority(matched: str) -> int:
        priority = LOWEST_PRIORITY
        if matched in BeholderMatchMethod.green():
            priority = ReleasePackageTrustness.MAXIMUM.value
        elif matched in BeholderMatchMethod.yellow():
            priority = ReleasePackageTrustness.MEDIUM.value
        return priority

    @class_measure_work_time_async("get_release_plan")
    async def get_release_plan(
        self,
        build_ids: typing.List[int],
        base_platform: models.Platform,
        build_tasks: typing.Optional[typing.List[int]] = None,
        product: typing.Optional[models.Product] = None,
    ) -> dict:
        packages = []
        rpm_modules = []
        beholder_cache = {}
        repos_mapping = {}
        strong_arches = defaultdict(list)
        added_packages = set()
        prod_repos = []
        self.base_platform = base_platform

        (
            pulp_packages,
            src_rpm_names,
            pulp_rpm_modules,
        ) = await self.get_pulp_packages(
            build_ids,
            platform_id=base_platform.id,
            build_tasks=build_tasks,
        )

        clean_base_dist_name = get_clean_distr_name(base_platform.name)
        if clean_base_dist_name is None:
            raise ValueError(
                f"Base distribution name is malformed: {base_platform.name}"
            )
        self.clean_base_dist_name_lower = clean_base_dist_name.lower()

        for repo in base_platform.repos:
            repo_dict = {
                "id": repo.id,
                "name": repo.name,
                "arch": repo.arch,
                "debug": repo.debug,
                "url": repo.url,
            }
            repo_key = RepoType(repo.name, repo.arch, repo.debug)
            repos_mapping[repo_key] = repo_dict
            prod_repos.append(repo_dict)

        for weak_arch in base_platform.weak_arch_list:
            strong_arches[weak_arch["depends_on"]].append(weak_arch["name"])

        if not settings.package_beholder_enabled:
            rpm_modules = [
                {"module": module, "repositories": []}
                for module in rpm_modules
            ]
            return await self.get_pulp_based_response(
                pulp_packages=pulp_packages,
                rpm_modules=rpm_modules,
                repos_mapping=repos_mapping,
                prod_repos=prod_repos,
            )

        for module in pulp_rpm_modules:
            module_name = module["name"]
            module_stream = module["stream"]
            module_arch_list = [module["arch"]]
            module_nvsca = (
                f"{module_name}:{module['version']}:{module_stream}:"
                f"{module['context']}:{module['arch']}"
            )
            for strong_arch, weak_arches in strong_arches.items():
                if module["arch"] in weak_arches:
                    module_arch_list.append(strong_arch)

            platforms_list = base_platform.reference_platforms + [
                base_platform
            ]
            module_responses = await self._beholder_client.retrieve_responses(
                platforms_list,
                module_name=module_name,
                module_stream=module_stream,
                module_arch_list=module_arch_list,
            )
            module_info = {"module": module, "repositories": []}
            if not module_responses:
                devel_repo = self.get_devel_repo(
                    arch=module["arch"],
                    is_debug=False,
                    repos_mapping=repos_mapping,
                    is_module=True,
                )
                if devel_repo is None:
                    logging.debug(
                        "Skipping module=%s, devel repo is missing",
                        module_nvsca,
                    )
                    continue
                module_info["repositories"].append(devel_repo)
            rpm_modules.append(module_info)
            matched = BeholderMatchMethod.EXACT.value
            for module_response in module_responses:
                distr = module_response["distribution"]
                is_beta = distr["version"].endswith("-beta")
                is_devel = module_response["name"].endswith("-devel")
                for _packages in module_response["artifacts"]:
                    self.update_beholder_cache(
                        beholder_cache,
                        _packages["packages"],
                        strong_arches,
                        is_beta,
                        is_devel,
                        module_response["priority"],
                        matched,
                    )
                trustness = module_response["priority"]
                module_repo = module_response["repository"]
                repo_name = self.repo_name_regex.search(
                    module_repo["name"]
                ).groupdict()["name"]
                release_repo_name = "-".join((
                    self.clean_base_dist_name_lower,
                    base_platform.distr_version,
                    repo_name,
                ))
                repo_key = RepoType(release_repo_name, module["arch"], False)
                prod_repo = repos_mapping.get(repo_key)
                if prod_repo is None:
                    prod_repo = self.get_devel_repo(
                        arch=module["arch"],
                        is_debug=False,
                        repos_mapping=repos_mapping,
                        is_module=True,
                    )
                    trustness = ReleasePackageTrustness.UNKNOWN
                    if prod_repo is None:
                        logging.debug(
                            "Skipping module=%s, devel repo is missing",
                            module_nvsca,
                        )
                        continue
                module_repo_dict = {
                    "name": repo_key.name,
                    "arch": repo_key.arch,
                    "debug": repo_key.debug,
                    "url": prod_repo["url"],
                    "trustness": trustness,
                    "matched": matched,
                }
                if module_repo_dict in module_info["repositories"]:
                    continue
                module_info["repositories"].append(module_repo_dict)

        platforms_list = base_platform.reference_platforms + [base_platform]
        beholder_responses = await self._beholder_client.retrieve_responses(
            platforms_list,
            data={
                "source_rpms": src_rpm_names,
                "match": BeholderMatchMethod.all(),
            },
        )

        for beholder_response in beholder_responses:
            distr = beholder_response["distribution"]
            is_beta = distr["version"].endswith("-beta")
            is_devel = False
            for pkg_list in beholder_response.get("packages", {}):
                # we should apply matches in reversed order to overwrite less accurate results by more accurate
                # name_only -> name_version -> closest -> exact
                ordered_keys = [
                    method
                    for method in BeholderMatchMethod.all()[::-1]
                    if method in pkg_list["packages"].keys()
                ]

                for matched in ordered_keys:
                    response_priority = self._beholder_matched_to_priority(
                        matched
                    )
                    self.update_beholder_cache(
                        beholder_cache,
                        pkg_list["packages"][matched],
                        strong_arches,
                        is_beta,
                        is_devel,
                        response_priority,
                        matched,
                    )
        if not beholder_cache:
            return await self.get_pulp_based_response(
                pulp_packages=pulp_packages,
                rpm_modules=rpm_modules,
                repos_mapping=repos_mapping,
                prod_repos=prod_repos,
            )
        logging.debug("beholder_cache: %s", str(beholder_cache))
        for package in pulp_packages:
            pkg_name = package["name"]
            pkg_version = package["version"]
            pkg_arch = package["arch"]
            full_name = package["full_name"]
            is_beta = package.pop("is_beta")
            is_debug = is_debuginfo_rpm(pkg_name)
            if full_name in added_packages:
                continue
            release_repository_keys = set()
            release_repositories = defaultdict(set)
            for is_devel in (False, True):
                repositories = self.find_release_repos(
                    pkg_name=pkg_name,
                    pkg_version=pkg_version,
                    pkg_arch=pkg_arch,
                    is_debug=is_debug,
                    is_beta=is_beta,
                    is_devel=is_devel,
                    beholder_cache=beholder_cache,
                )
                # if we doesn't found repos for debug package, we can try to
                # find repos by same package name but without debug suffix
                if not repositories and is_debug:
                    repositories = self.find_release_repos(
                        pkg_name=clean_debug_name(pkg_name),
                        pkg_version=pkg_version,
                        pkg_arch=pkg_arch,
                        is_debug=is_debug,
                        is_beta=is_beta,
                        is_devel=is_devel,
                        beholder_cache=beholder_cache,
                    )
                release_repository_keys.update(repositories)
            pulp_repo_arch_location = [pkg_arch]
            if pkg_arch == "noarch":
                pulp_repo_arch_location = self.base_platform.arch_list
            pkg_info = {
                "package": package,
                "repositories": [],
                "repo_arch_location": pulp_repo_arch_location,
            }
            if not release_repository_keys:
                devel_repo = self.get_devel_repo(
                    arch=pkg_arch,
                    is_debug=is_debug,
                    repos_mapping=repos_mapping,
                    task_arch=package["task_arch"],
                )
                if devel_repo is None:
                    logging.debug(
                        "Skipping package=%s, devel repo is missing",
                        full_name,
                    )
                    continue
                devel_repo["trustness"] = ReleasePackageTrustness.UNKNOWN
                pkg_info["repositories"].append(devel_repo)
                packages.append(pkg_info)
                added_packages.add(full_name)
                continue
            noarch_repos = set()
            for (
                release_repo_key,
                trustness,
                matched,
            ) in release_repository_keys:
                release_repo = repos_mapping.get(release_repo_key)
                # in some cases we get repos that we can't match
                if release_repo is None:
                    release_repo_key = self.get_devel_repo_key(
                        arch=pkg_arch,
                        is_debug=is_debug,
                        task_arch=package["task_arch"],
                    )
                    release_repo = self.get_devel_repo(
                        arch=pkg_arch,
                        is_debug=is_debug,
                        repos_mapping=repos_mapping,
                        task_arch=package["task_arch"],
                    )
                    trustness = ReleasePackageTrustness.UNKNOWN
                    if not release_repo:
                        logging.debug(
                            "Skipping package=%s, devel repo is missing",
                            full_name,
                        )
                        continue
                release_repo["trustness"] = trustness
                release_repo["matched"] = matched
                repo_arch_location = [release_repo["arch"]]
                # we should add i686 arch for correct multilib showing in UI
                if pkg_arch == "i686" and "x86_64" in repo_arch_location:
                    repo_arch_location.append("i686")
                if pkg_arch == "noarch":
                    if release_repo["name"] in noarch_repos:
                        continue
                    noarch_repos.add(release_repo["name"])
                    repo_arch_location = pulp_repo_arch_location
                release_repositories[release_repo_key].update(
                    repo_arch_location
                )
            # for every repository we should add pkg_info
            # for correct package location in UI
            for repo_key, repo_arches in release_repositories.items():
                repo = repos_mapping[repo_key]
                copy_pkg_info = copy.deepcopy(pkg_info)
                copy_pkg_info.update({
                    # TODO: need to send only one repo instead of list
                    "repositories": [repo],
                    "repo_arch_location": list(repo_arches),
                })
                packages.append(copy_pkg_info)
            added_packages.add(full_name)

        (
            pkgs_from_repos,
            pkgs_in_repos,
        ) = await self.check_packages_presence_in_prod_repositories(packages)
        return {
            "packages": packages,
            "packages_from_repos": pkgs_from_repos,
            "packages_in_repos": pkgs_in_repos,
            "modules": rpm_modules,
            "repositories": prod_repos,
        }

    @class_measure_work_time_async("execute_release_plan")
    async def execute_release_plan(
        self,
        release: models.Release,
    ) -> typing.List[str]:
        additional_messages = []
        authenticate_tasks = []
        packages_mapping = {}
        packages_to_repo_layout = {}
        if not release.plan.get("packages") or (
            not release.plan.get("repositories")
        ):
            raise EmptyReleasePlan(
                "Cannot execute plan with empty packages or repositories: "
                "{packages}, {repositories}".format_map(release.plan)
            )
        for build_id in release.build_ids:
            try:
                verified = await sign_task.verify_signed_build(
                    self.db, build_id, release.platform.id
                )
            except (DataNotFoundError, ValueError, SignError) as e:
                msg = f"The build {build_id} was not verified, because\n{e}"
                raise SignError(msg)
            if not verified:
                msg = f"Cannot execute plan with wrong singing of {build_id}"
                raise SignError(msg)

        # check packages presence in prod repos
        self.base_platform = release.platform
        for pkg_dict in release.plan["packages"]:
            package = pkg_dict["package"]
            if self.codenotary_enabled:
                authenticate_tasks.append(
                    self.authenticate_package(package["sha256"])
                )
        (
            pkgs_from_repos,
            pkgs_in_repos,
        ) = await self.check_packages_presence_in_prod_repositories(
            release.plan["packages"],
        )
        release.plan["packages_from_repos"] = pkgs_from_repos
        release.plan["packages_in_repos"] = pkgs_in_repos
        if self.codenotary_enabled:
            packages_mapping = dict(await asyncio.gather(*authenticate_tasks))

        for package_dict in release.plan["packages"]:
            package = package_dict["package"]
            pkg_full_name = package["full_name"]
            force_flag = package.get("force", False)
            force_not_notarized = package.get("force_not_notarized", False)
            if (
                self.codenotary_enabled
                and not packages_mapping[package["sha256"]]
                and not force_not_notarized
            ):
                raise ReleaseLogicError(
                    f"Cannot release {pkg_full_name}, "
                    "package is not authenticated by CAS"
                )
            existing_repo_ids = pkgs_in_repos.get(pkg_full_name, ())
            package_href = package["href_from_repo"]
            # if force release is enabled for package,
            # we should release package from build repo
            if force_flag or package_href is None:
                package_href = package["artifact_href"]
            for repository in package_dict["repositories"]:
                repo_id = repository["id"]
                repo_name = repository["name"]
                repo_arch = repository["arch"]
                if repo_id in existing_repo_ids and not force_flag:
                    if package["href_from_repo"] is not None:
                        continue
                    full_repo_name = f"{repo_name}-{repo_arch}"
                    raise ReleaseLogicError(
                        f"Cannot release {pkg_full_name} in {full_repo_name}, "
                        "package already in repo and force release is disabled"
                    )
                if repo_name not in packages_to_repo_layout:
                    packages_to_repo_layout[repo_name] = {}
                if repo_arch not in packages_to_repo_layout[repo_name]:
                    packages_to_repo_layout[repo_name][repo_arch] = []
                packages_to_repo_layout[repo_name][repo_arch].append(
                    package_href
                )

        prod_repo_modules_cache = {}
        added_modules = defaultdict(list)
        for module in release.plan.get("modules", []):
            for repository in module["repositories"]:
                repo_name = repository["name"]
                repo_arch = repository["arch"]
                repo_url = repository.get("url")
                if repo_url is None:
                    repo_url = next(
                        repo.url
                        for repo in self.base_platform.repos
                        if repo.name == repo_name
                        and repo.arch == repo_arch
                        and repo.debug is False
                    )
                repo_module_index = prod_repo_modules_cache.get(repo_url)
                if repo_module_index is None:
                    template = await self.pulp_client.get_repo_modules_yaml(
                        repo_url
                    )
                    repo_module_index = IndexWrapper()
                    if template:
                        repo_module_index = IndexWrapper.from_template(
                            template
                        )
                    prod_repo_modules_cache[repo_url] = repo_module_index
                if repo_name not in packages_to_repo_layout:
                    packages_to_repo_layout[repo_name] = {}
                if repo_arch not in packages_to_repo_layout[repo_name]:
                    packages_to_repo_layout[repo_name][repo_arch] = []
                module_info = module["module"]
                release_module = ModuleWrapper.from_template(
                    module_info["template"]
                )
                release_module_nvsca = release_module.nsvca
                full_repo_name = f"{repo_name}-{repo_arch}"
                # for old module releases that have duplicated repos
                if release_module_nvsca in added_modules[full_repo_name]:
                    continue
                module_already_in_repo = any((
                    prod_module
                    for prod_module in repo_module_index.iter_modules()
                    if prod_module.nsvca == release_module_nvsca
                ))
                if module_already_in_repo:
                    additional_messages.append(
                        f'Module {release_module_nvsca} skipped, '
                        f'module already in "{full_repo_name}" modules.yaml'
                    )
                    continue

                logging.info("module_info: %s", str(module_info))
                logging.info("release_module: %s", str(release_module))

                # I think that here we were having the "right behavior
                # by accident" after pulp migration.
                # Modules in release_plan might be getting a wrong final
                # module version. Not fake module one, but wrong due to
                # precision loss during their transit between back and front,
                # see: https://github.com/AlmaLinux/albs-web-server/commit/8ffea9a3ab41d93011e01f8464e1b767b1461bb4
                # Given that the module (with the right final version) already
                # exists in Pulp, all we need to do is to add such module to
                # the release repo at the end. This is, there's no need to
                # create a new module.
                module_pulp_hrefs = await self.pulp_client.get_modules(
                    name=module_info["name"],
                    stream=module_info["stream"],
                    version=module_info['version'],
                    context=module_info["context"],
                    arch=module_info["arch"],
                    fields="pulp_href",
                    use_next=False,
                )
                # We assume there's only one module with the same module
                # nsvca in pulp.
                module_pulp_href = module_pulp_hrefs[0]['pulp_href']

                packages_to_repo_layout[repo_name][repo_arch].append(
                    module_pulp_href
                )
                added_modules[full_repo_name].append(release_module_nvsca)

        modify_tasks = []
        publication_tasks = []
        for repository_name, arches in packages_to_repo_layout.items():
            for arch, packages in arches.items():
                # TODO: we already have all repos in self.base_platform.repos,
                #   we can store them in dict
                #   for example: (repo_name, arch): repo
                repo_q = select(models.Repository).where(
                    models.Repository.name == repository_name,
                    models.Repository.arch == arch,
                )
                repo_result = await self.db.execute(repo_q)
                repo: models.Repository = repo_result.scalars().first()
                if not repo:
                    raise MissingRepository(
                        f"Repository with name {repository_name} is missing "
                        "or doesn't have pulp_href field"
                    )
                modify_tasks.append(
                    self.pulp_client.modify_repository(
                        repo.pulp_href,
                        add=packages,
                    )
                )
                # after modify repo we need to publish repo content
                publication_tasks.append(
                    self.pulp_client.create_rpm_publication(repo.pulp_href)
                )
        await asyncio.gather(*modify_tasks)
        await asyncio.gather(*publication_tasks)
        return additional_messages

    @class_measure_work_time_async("check_released_errata_packages")
    async def check_released_errata_packages(
        self,
        release: models.Release,
    ):
        if release.status != ReleaseStatus.COMPLETED:
            return
        package_hrefs = [
            package["package"]["artifact_href"]
            for package in release.plan["packages"]
        ]
        subquery = (
            select(models.BuildTaskArtifact.id)
            .where(models.BuildTaskArtifact.href.in_(package_hrefs))
            .scalar_subquery()
        )
        albs_pkgs = await self.db.execute(
            select(models.NewErrataToALBSPackage)
            .where(
                or_(
                    models.NewErrataToALBSPackage.albs_artifact_id.in_(
                        subquery
                    ),
                    models.NewErrataToALBSPackage.pulp_href.in_(package_hrefs),
                )
            )
            .options(
                selectinload(models.NewErrataToALBSPackage.errata_package)
            )
        )
        albs_pkgs = albs_pkgs.scalars().all()

        # We assume that a release involves only one errata.
        # If it is not the case, we need to check the errata record status
        # of every errata_to_albs_packages and taking them into account when
        # iterating them below.
        any_errata_package = albs_pkgs[0].errata_package
        errata_record_status = (
            await self.db.execute(
                select(models.NewErrataRecord.release_status).where(
                    models.NewErrataRecord.id
                    == any_errata_package.errata_record_id,
                    models.NewErrataRecord.platform_id
                    == any_errata_package.platform_id,
                )
            )
        ).scalar()

        # Only set their status to 'released' if errata_record is not released
        if errata_record_status != ErrataReleaseStatus.RELEASED:
            for albs_pkg in albs_pkgs:
                albs_pkg.status = ErrataPackageStatus.released
            await self.db.commit()

    @class_measure_work_time_async("update_release_plan")
    async def update_release_plan(
        self,
        plan: dict,
        release: models.Release,
    ) -> dict:
        updated_plan = plan.copy()
        self.base_platform = release.platform
        (
            pkgs_from_repos,
            pkgs_in_repos,
        ) = await self.check_packages_presence_in_prod_repositories(
            plan["packages"],
        )
        updated_plan["packages_from_repos"] = pkgs_from_repos
        updated_plan["packages_in_repos"] = pkgs_in_repos
        return updated_plan

    @class_measure_work_time_async("commit_release")
    async def commit_release(
        self,
        release_id: int,
        user_id: int,
    ) -> typing.Tuple[models.Release, str]:
        release, message = await super().commit_release(release_id, user_id)
        await self.check_released_errata_packages(release)
        return release, message


def get_releaser_class(
    product: models.Product,
) -> typing.Union[
    typing.Type[CommunityReleasePlanner], typing.Type[AlmaLinuxReleasePlanner]
]:
    if product.is_community:
        return CommunityReleasePlanner
    return AlmaLinuxReleasePlanner<|MERGE_RESOLUTION|>--- conflicted
+++ resolved
@@ -350,7 +350,6 @@
                     for module in module_index.iter_modules():
                         # in some cases we have also devel module in template,
                         # we should add all modules from template
-<<<<<<< HEAD
                         modules_to_release[key].append(
                             {
                                 "build_id": build.id,
@@ -368,17 +367,6 @@
                                 "template": module.render(),
                             }
                         )
-=======
-                        modules_to_release[key].append({
-                            "build_id": build.id,
-                            "name": module.name,
-                            "stream": module.stream,
-                            "version": module.version,
-                            "context": module.context,
-                            "arch": module.arch,
-                            "template": module.render(),
-                        })
->>>>>>> 209109d8
         pulp_rpm_modules = [
             module_dict
             for module_list in modules_to_release.values()
