--- conflicted
+++ resolved
@@ -391,10 +391,6 @@
     for repo in platform.repos:
         if not repo.production:
             continue
-<<<<<<< HEAD
-        tasks.append(_callback(repo.pulp_href))
-    await gather_with_concurrency(*tasks)
-=======
         for pkg in get_rpm_packages_from_repository(
             repo_id=get_uuid_from_pulp_href(repo.pulp_href),
             pkg_names=search_params["name"],
@@ -425,7 +421,6 @@
                 if pkg in cache[short_pkg_name][arch]:
                     continue
                 cache[short_pkg_name][arch].append(pkg)
->>>>>>> 8b95298c
     return cache
 
 
