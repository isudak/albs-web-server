import asyncio
import datetime
import gzip
import logging
import re
import urllib.parse
from io import BytesIO
from typing import Dict, List, Optional

from sqlalchemy import insert, update
from sqlalchemy.ext.asyncio import AsyncSession
from sqlalchemy.future import select
from sqlalchemy.orm import joinedload, selectinload
from sqlalchemy.sql.expression import func

from alws import models
from alws.config import settings
from alws.constants import BuildTaskStatus, TestTaskStatus
from alws.pulp_models import RpmPackage
from alws.schemas import test_schema
from alws.utils.alts_client import AltsClient
from alws.utils.file_utils import download_file
from alws.utils.parsing import parse_tap_output, tap_set_status
from alws.utils.pulp_client import PulpClient
from alws.utils.pulp_utils import (
    get_rpm_packages_by_ids,
    get_uuid_from_pulp_href,
)


def get_repos_for_test_task(task: models.TestTask) -> List[dict]:
    repos = []
    # Build task repos
    build_repositories = [
        {'name': item.name, 'baseurl': item.url}
        for item in task.build_task.build.repos
        if item.type == 'rpm' and item.arch == task.env_arch
    ]

    # Linked build repos
    linked_build_repos = [
        {'name': item.name, 'baseurl': item.url}
        for build in task.build_task.build.linked_builds
        for item in build.repos
        if item.type == 'rpm' and item.arch == task.env_arch
    ]

    # Flavor repos
    platform = task.build_task.platform
    flavor_repos = [
        {
            'name': item.name,
            'baseurl': item.url.replace('$releasever', platform.distr_version),
        }
        for flavor in task.build_task.build.platform_flavors
        for item in flavor.repos
        if item.type == 'rpm' and item.arch == task.env_arch
    ]

    for repo_arr in (build_repositories, linked_build_repos, flavor_repos):
        repos.extend(repo_arr)

    return repos


async def get_available_test_tasks(session: AsyncSession) -> List[dict]:
    response = []
    async with session.begin():
        updated_tasks = []
        test_tasks = await session.execute(
            select(models.TestTask)
            .where(
                models.TestTask.status == TestTaskStatus.CREATED,
            )
            .with_for_update()
            .options(
                selectinload(models.TestTask.build_task)
                .selectinload(models.BuildTask.build)
                .selectinload(models.Build.repos),
                selectinload(models.TestTask.build_task).selectinload(
                    models.BuildTask.ref
                ),
                selectinload(models.TestTask.build_task)
                .selectinload(models.BuildTask.build)
                .selectinload(models.Build.linked_builds),
                selectinload(models.TestTask.build_task)
                .selectinload(models.BuildTask.build)
                .selectinload(models.Build.platform_flavors)
                .selectinload(models.PlatformFlavour.repos),
                selectinload(models.TestTask.build_task).selectinload(
                    models.BuildTask.platform
                ),
                selectinload(models.TestTask.build_task).selectinload(
                    models.BuildTask.rpm_modules
                ),
            )
            .order_by(models.TestTask.id.asc())
            .limit(10)
        )
        for task in test_tasks.scalars().all():
            platform = task.build_task.platform
            module_info = next((
                i for i in task.build_task.rpm_modules
                if '-devel' not in i.name
            ), None)
            module_name = module_info.name if module_info else None
            module_stream = module_info.stream if module_info else None
            module_version = module_info.version if module_info else None
            repositories = get_repos_for_test_task(task)
            task.status = TestTaskStatus.STARTED
            task.scheduled_at = datetime.datetime.utcnow()
            test_configuration = task.build_task.ref.test_configuration
            payload = {
                'bs_task_id': task.id,
                'runner_type': 'docker',
                'dist_name': platform.test_dist_name,
                'dist_version': platform.distr_version,
                'dist_arch': task.env_arch,
                'package_name': task.package_name,
                'package_version': (
                    f'{task.package_version}-{task.package_release}'
                    if task.package_release
                    else task.package_version
                ),
                'callback_href': f'/api/v1/tests/{task.id}/result/',
            }
            if module_name and module_stream and module_version:
                payload.update(
                    {
                        'module_name': module_name,
                        'module_stream': module_stream,
                        'module_version': module_version,
                    }
                )
            if repositories:
                payload['repositories'] = repositories
            if test_configuration:
                if test_configuration['tests'] is None:
                    test_configuration['tests'] = []
                payload['test_configuration'] = test_configuration
            response.append(payload)
            updated_tasks.append(task)
        if updated_tasks:
            session.add_all(updated_tasks)
            await session.commit()
    return response


async def __get_log_repository(
    db: AsyncSession,
    build_id: int,
) -> Optional[models.Repository]:
    build = (
        (
            await db.execute(
                select(models.Build)
                .where(models.Build.id == build_id)
                .options(selectinload(models.Build.repos))
            )
        )
        .scalars()
        .first()
    )
    test_log_repository = next(
        (i for i in build.repos if i.type == 'test_log'),
        None,
    )
    if not test_log_repository:
        raise ValueError(
            'Cannot create test tasks: the log repository is not found'
        )
    return test_log_repository


async def create_test_tasks_for_build_id(db: AsyncSession, build_id: int):
    async with db.begin():
        # We get all build_tasks with the same build_id
        # and whose status is COMPLETED
        build_task_ids = (
            (
                await db.execute(
                    select(models.BuildTask.id).where(
                        models.BuildTask.build_id == build_id,
                        models.BuildTask.status == BuildTaskStatus.COMPLETED,
                    )
                )
            )
            .scalars()
            .all()
        )

        test_log_repository = await __get_log_repository(db, build_id)

    for build_task_id in build_task_ids:
        await create_test_tasks(db, build_task_id, test_log_repository.id)


def get_pulp_packages(
    artifacts: List[models.BuildTaskArtifact],
) -> Dict[str, RpmPackage]:
    return get_rpm_packages_by_ids(
        [get_uuid_from_pulp_href(artifact.href) for artifact in artifacts],
        [
            RpmPackage.name,
            RpmPackage.version,
            RpmPackage.release,
            RpmPackage.arch,
            RpmPackage.content_ptr_id,
        ],
    )


async def create_test_tasks(
    db: AsyncSession,
    build_task_id: int,
    repository_id: int,
):
    async with db.begin():
        build_task_query = await db.execute(
            select(models.BuildTask)
            .where(
                models.BuildTask.id == build_task_id,
            )
            .options(selectinload(models.BuildTask.artifacts)),
        )
        build_task = build_task_query.scalars().first()

        latest_revision_query = select(
            func.max(models.TestTask.revision),
        ).filter(
            models.TestTask.build_task_id == build_task_id,
        )
        result = await db.execute(latest_revision_query)
        latest_revision = result.scalars().first()
        new_revision = 1
        if latest_revision:
            new_revision = latest_revision + 1

        test_tasks = []
        pulp_packages = get_pulp_packages(build_task.artifacts)
        for artifact in build_task.artifacts:
            if artifact.type != 'rpm':
                continue
            artifact_info = pulp_packages.get(artifact.href)
            if not artifact_info:
                logging.error(
                    'Cannot get information about artifact %s with href %s',
                    artifact.name,
                    artifact.href,
                )
                continue
            if artifact_info.arch == 'src':
                continue
            task = models.TestTask(
                build_task_id=build_task_id,
                package_name=artifact_info.name,
                package_version=artifact_info.version,
                env_arch=build_task.arch,
                status=TestTaskStatus.CREATED,
                revision=new_revision,
                repository_id=repository_id,
            )
            if artifact_info.release:
                task.package_release = artifact_info.release
            test_tasks.append(task)
        if test_tasks:
            db.add_all(test_tasks)
            await db.commit()


async def restart_build_tests(db: AsyncSession, build_id: int):
    # Note that this functionality is triggered by frontend,
    # which only restarts tests for those builds that already
    # had passed the tests
    async with db.begin():
        # Set cancel_testing to False just in case
        await db.execute(
            update(models.Build)
            .where(models.Build.id == build_id)
            .values(cancel_testing=False)
        )
        query = (
            select(models.BuildTask)
            .options(joinedload(models.BuildTask.test_tasks))
            .where(models.BuildTask.build_id == build_id)
        )

        build_tasks = await db.execute(query)
        build_tasks = build_tasks.scalars().unique().all()
        test_log_repository = await __get_log_repository(db, build_id)
    for build_task in build_tasks:
        if not build_task.test_tasks:
            continue

        last_revision = build_task.test_tasks[-1].revision
        failed = False
        for test_task in build_task.test_tasks:
            if test_task.revision != last_revision:
                continue

            if test_task.status == TestTaskStatus.FAILED:
                failed = True
                break

        if failed:
            await create_test_tasks(
                db,
                build_task.id,
                test_log_repository.id,
            )


async def restart_build_task_tests(db: AsyncSession, build_task_id: int):
    async with db.begin():
        build_task = (
            (
                await db.execute(
                    select(models.BuildTask)
                    .where(models.BuildTask.id == build_task_id)
                    .options(
                        selectinload(models.BuildTask.build).selectinload(
                            models.Build.repos
                        )
                    )
                )
            )
            .scalars()
            .first()
        )
        test_log_repository = next(
            (i for i in build_task.build.repos if i.type == 'test_log'),
            None,
        )
        if not test_log_repository:
            raise ValueError(
                'Cannot create test tasks: the log repository is not found'
            )
    await create_test_tasks(db, build_task_id, test_log_repository.id)
<<<<<<< HEAD
=======


async def cancel_build_tests(db: AsyncSession, build_id: int):
    async with db.begin():
        # Set cancel_testing to True in db
        await db.execute(
            update(models.Build)
            .where(models.Build.id == build_id)
            .values(cancel_testing=True)
        )

        build_task_ids = (
            (
                await db.execute(
                    select(models.BuildTask.id).where(
                        models.BuildTask.build_id == build_id
                    )
                )
            )
            .scalars()
            .all()
        )

        # Set TestTaskStatus.CANCELLED for those that are still
        # with status TestTaskStatus.CREATED
        await db.execute(
            update(models.TestTask)
            .where(
                models.TestTask.status == TestTaskStatus.CREATED,
                models.TestTask.build_task_id.in_(build_task_ids),
            )
            .values(status=TestTaskStatus.CANCELLED)
        )

        started_test_tasks_ids = (
            (
                await db.execute(
                    select(models.TestTask.id).where(
                        models.TestTask.status == TestTaskStatus.STARTED,
                        models.TestTask.build_task_id.in_(build_task_ids),
                    )
                )
            )
            .scalars()
            .all()
        )

    # Tell ALTS to cancel those with TestTaskStatus.STARTED. ALTS
    # will notify statuses back when its done cancelling tests
    if started_test_tasks_ids:
        logging.info(f'{started_test_tasks_ids=}')
        alts_client = AltsClient(settings.alts_host, settings.alts_token)
        response = await alts_client.cancel_tasks(started_test_tasks_ids)
        logging.info(f'## Cancel ALTS tasks {response=}')
>>>>>>> 1c835d0a


async def __convert_to_file(pulp_client: PulpClient, artifact: dict):
    href = await pulp_client.create_file(artifact['name'], artifact['href'])
    return artifact['name'], href


async def update_test_task(
    db: AsyncSession,
    task_id: int,
    test_result: test_schema.TestTaskResult,
    status: TestTaskStatus = TestTaskStatus.COMPLETED,
):
    started_at = test_result.stats.get('started_at', None)
    if started_at:
        started_at = datetime.datetime.fromisoformat(started_at)
    await db.execute(
        update(models.TestTask)
        .where(models.TestTask.id == task_id)
        .values(
            status=status,
            started_at=started_at,
            finished_at=datetime.datetime.utcnow(),
            alts_response=test_result.model_dump(),
        )
    )
    await db.execute(
        insert(models.PerformanceStats).values(
            test_task_id=task_id,
            statistics=test_result.stats,
        )
    )


async def complete_test_task(
    db: AsyncSession,
    task_id: int,
    test_result: test_schema.TestTaskResult,
):
    pulp_client = PulpClient(
        settings.pulp_host,
        settings.pulp_user,
        settings.pulp_password,
    )
    task = (
        (
            await db.execute(
                select(models.TestTask)
                .where(
                    models.TestTask.id == task_id,
                )
                .options(
                    selectinload(models.TestTask.repository),
                    selectinload(models.TestTask.performance_stats),
                )
            )
        )
        .scalars()
        .first()
    )

    # Logs processing
    logs = []
    new_hrefs = []
    conv_tasks = []
    status = TestTaskStatus.COMPLETED
    for log in test_result.result.get('logs', []):
        if log.get('href'):
            conv_tasks.append(__convert_to_file(pulp_client, log))
        else:
            logging.error('Log file %s is missing href', str(log))
            continue
    try:
        results = await asyncio.gather(*conv_tasks)
        for name, href in results:
            new_hrefs.append(href)
            log_record = models.TestTaskArtifact(
                name=name,
                href=href,
                test_task_id=task_id,
            )
            logs.append(log_record)

        if task.repository:
            await pulp_client.modify_repository(
                task.repository.pulp_href,
                add=new_hrefs,
            )
    except Exception:
        logging.exception('Cannot convert test logs to proper files')
        status = TestTaskStatus.FAILED
    else:
        if test_result.result.get('revoked'):
            status = TestTaskStatus.CANCELLED
        else:
            for key, item in test_result.result.items():
                if key == 'tests':
                    for test_item in item.values():
                        if not test_item.get('success', False):
                            status = TestTaskStatus.FAILED
                            break
                # Skip logs from processing
                elif key == 'logs':
                    continue
                elif not item.get('success', False):
                    status = TestTaskStatus.FAILED
                    break
    finally:
        await update_test_task(db, task_id, test_result, status=status)
        if logs:
            db.add_all(logs)


async def get_test_tasks_by_build_task(
    db: AsyncSession,
    build_task_id: int,
    latest: bool = True,
    revision: Optional[int] = None,
):
    query = (
        select(models.TestTask)
        .where(models.TestTask.build_task_id == build_task_id)
        .options(selectinload(models.TestTask.performance_stats))
    )
    # If latest=False, but revision is not set, should return
    # latest results anyway
    if (not latest and not revision) or latest:
        subquery = (
            select(func.max(models.TestTask.revision))
            .filter(models.TestTask.build_task_id == build_task_id)
            .scalar_subquery()
        )
        query = query.filter(models.TestTask.revision == subquery)
    elif revision:
        query = query.filter(models.TestTask.revision == revision)
    result = await db.execute(query)
    return result.scalars().all()


def get_logs_format(logs: bytes) -> str:
    logs_format = 'text'
    if re.search(
        rb'^Exit code: \d\nStdout:\n\n1\.\.\d',
        logs,
        flags=re.IGNORECASE,
    ):
        logs_format = 'tap'
    return logs_format


async def get_test_logs(build_task_id: int, db: AsyncSession) -> list:
    """
    Parses test logs and determine test format.
    Returns dict of lists for each build's test with detailed status report.

    Parameters
    ----------
    build_task_id : int
        Id of the build, which tests info is interested
    db: Session
        db connection

    Returns
    -------
    list

    """
    test_tasks = (
        select(models.TestTask)
        .where(
            models.TestTask.build_task_id == build_task_id,
            models.TestTask.revision
            == select(func.max(models.TestTask.revision))
            .filter(models.TestTask.build_task_id == build_task_id)
            .scalar_subquery(),
        )
        .options(
            selectinload(models.TestTask.artifacts),
            selectinload(models.TestTask.repository),
        )
    )
    test_tasks = await db.execute(test_tasks)
    test_tasks = test_tasks.scalars().all()

    test_results = []
    for test_task in test_tasks:
        for artifact in test_task.artifacts:
            if not artifact.name.startswith('tests_'):
                continue
            log = BytesIO()
            log_href = urllib.parse.urljoin(
                test_task.repository.url,
                artifact.name,
            )
            await download_file(log_href, log)
            log_content = log.getvalue()
            # on local machines and our stagings
            # we will download logs from pulp directly
            if isinstance(log_content, bytes) and log_content.startswith(
                b'\x1f\x8b'
            ):
                log_content = gzip.decompress(log_content)
            tap_results = parse_tap_output(log_content)
            tap_status = tap_set_status(tap_results)
            logs_format = get_logs_format(log_content)
            test_tap = {
                'id': test_task.id,
                'log': log_content,
                'log_name': artifact.name,
                'success': tap_status,
                'logs_format': logs_format,
                'tap_results': tap_results,
            }
            test_results.append(test_tap)
    return test_results<|MERGE_RESOLUTION|>--- conflicted
+++ resolved
@@ -336,8 +336,6 @@
                 'Cannot create test tasks: the log repository is not found'
             )
     await create_test_tasks(db, build_task_id, test_log_repository.id)
-<<<<<<< HEAD
-=======
 
 
 async def cancel_build_tests(db: AsyncSession, build_id: int):
@@ -392,7 +390,6 @@
         alts_client = AltsClient(settings.alts_host, settings.alts_token)
         response = await alts_client.cancel_tasks(started_test_tasks_ids)
         logging.info(f'## Cancel ALTS tasks {response=}')
->>>>>>> 1c835d0a
 
 
 async def __convert_to_file(pulp_client: PulpClient, artifact: dict):
