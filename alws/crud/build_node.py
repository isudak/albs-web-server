--- conflicted
+++ resolved
@@ -460,16 +460,8 @@
         if built_srpm_url is not None:
             db_srpm = await get_srpm_artifact_by_build_task_id(db, task_id)
             if db_srpm is not None:
-<<<<<<< HEAD
-                _, srpm_info = await get_rpm_package_info(
-                    pulp_client,
-                    db_srpm,
-                    include_fields=pkg_fields,
-                )
-=======
                 srpms_info = get_rpm_packages_info([db_srpm])
                 srpm_info = srpms_info[db_srpm.href]
->>>>>>> 7c2739d0
         try:
             for module in module_index.iter_modules():
                 for rpm in rpms:
