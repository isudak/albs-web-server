import asyncio
import re
import typing
from collections import defaultdict

import jmespath
from sqlalchemy.future import select
from sqlalchemy.orm import Session, selectinload

from alws import models
from alws.config import settings
from alws.constants import ReleaseStatus, RepoType, PackageNevra
from alws.errors import (DataNotFoundError, EmptyReleasePlan,
                         MissingRepository, SignError)
from alws.schemas import release_schema
from alws.utils.beholder_client import BeholderClient
from alws.utils.debuginfo import is_debuginfo_rpm
from alws.utils.pulp_client import PulpClient
from alws.crud import sign_task
from alws.utils.modularity import IndexWrapper


async def __get_pulp_packages(
        db: Session, build_ids: typing.List[int],
        build_tasks: typing.List[int] = None) \
        -> typing.Tuple[typing.List[dict], typing.List[str], typing.List[dict]]:
    src_rpm_names = []
    packages_fields = ['name', 'epoch', 'version', 'release', 'arch']
    pulp_packages = []
    pulp_client = PulpClient(
        settings.pulp_host,
        settings.pulp_user,
        settings.pulp_password
    )

    builds_q = select(models.Build).where(
        models.Build.id.in_(build_ids)).options(
        selectinload(
            models.Build.source_rpms).selectinload(
            models.SourceRpm.artifact),
        selectinload(
            models.Build.binary_rpms).selectinload(
            models.BinaryRpm.artifact),
        selectinload(models.Build.tasks).selectinload(
            models.BuildTask.rpm_module
        ),
        selectinload(models.Build.repos)
    )
    build_result = await db.execute(builds_q)
    modules_to_release = {}
    for build in build_result.scalars().all():
        for src_rpm in build.source_rpms:
            # Failsafe to not process logs
            if src_rpm.artifact.type != 'rpm':
                continue
            if build_tasks \
                    and src_rpm.artifact.build_task_id not in build_tasks:
                continue
            src_rpm_names.append(src_rpm.artifact.name)
            pkg_info = await pulp_client.get_rpm_package(
                src_rpm.artifact.href, include_fields=packages_fields)
            pkg_info['artifact_href'] = src_rpm.artifact.href
            pkg_info['full_name'] = src_rpm.artifact.name
            pulp_packages.append(pkg_info)
        for binary_rpm in build.binary_rpms:
            # Failsafe to not process logs
            if binary_rpm.artifact.type != 'rpm':
                continue
            if build_tasks \
                    and binary_rpm.artifact.build_task_id not in build_tasks:
                continue
            pkg_info = await pulp_client.get_rpm_package(
                binary_rpm.artifact.href, include_fields=packages_fields)
            pkg_info['artifact_href'] = binary_rpm.artifact.href
            pkg_info['full_name'] = binary_rpm.artifact.name
            pulp_packages.append(pkg_info)
        for task in build.tasks:
            if task.rpm_module and task.id in build_tasks:
                key = (
                    task.rpm_module.name,
                    task.rpm_module.stream,
                    task.rpm_module.version,
                    task.rpm_module.arch
                )
                if key in modules_to_release:
                    continue
                module_repo = next(
                    build_repo for build_repo in task.build.repos
                    if build_repo.arch == task.arch
                    and not build_repo.debug
                    and build_repo.type == 'rpm'
                )
                repo_modules_yaml = await pulp_client.get_repo_modules_yaml(
                    module_repo.url)
                module_index = IndexWrapper.from_template(repo_modules_yaml)
                for module in module_index.iter_modules():
                    modules_to_release[key] = {
                        'build_id': build.id,
                        'name': module.name,
                        'stream': module.stream,
                        'version': module.version,
                        'context': module.context,
                        'arch': module.arch,
                        'template': module.render()
                    }
    return pulp_packages, src_rpm_names, list(modules_to_release.values())


async def get_release_plan(db: Session, build_ids: typing.List[int],
                           base_dist_name: str,
                           base_dist_version: str,
                           reference_dist_name: str,
                           reference_dist_version: str,
                           build_tasks: typing.List[int] = None) -> dict:
    packages = []
    rpm_modules = []
    repo_name_regex = re.compile(r'\w+-\d-(?P<name>\w+(-\w+)?)')
    pulp_client = PulpClient(
        settings.pulp_host,
        settings.pulp_user,
        settings.pulp_password
    )
    pulp_packages, src_rpm_names, pulp_rpm_modules = await __get_pulp_packages(
        db, build_ids, build_tasks=build_tasks)

    async def check_package_presence_in_repo(pkgs_nevra: dict,
                                             repo_ver_href: str):
        params = {
            'name__in': ','.join(pkgs_nevra['name']),
            'epoch__in': ','.join(pkgs_nevra['epoch']),
            'version__in': ','.join(pkgs_nevra['version']),
            'release__in': ','.join(pkgs_nevra['release']),
            'arch': 'noarch',
            'repository_version': repo_ver_href,
            'fields': 'name,epoch,version,release,arch',
        }
        packages = await pulp_client.get_rpm_packages(params)
        if packages:
            repo_href = re.sub(r'versions\/\d+\/$', '', repo_ver_href)
            pkg_fullnames = [
                pkgs_mapping.get(PackageNevra(
                    pkg['name'], pkg['epoch'], pkg['version'],
                    pkg['release'], pkg['arch']
                ))
                for pkg in packages
            ]
            for fullname in filter(None, pkg_fullnames):
                existing_packages[fullname].append(
                    repo_ids_by_href.get(repo_href, 0))

    async def prepare_and_execute_async_tasks() -> None:
        tasks = []
        for value in (True, False):
            pkg_dict = debug_pkgs_nevra if value else pkgs_nevra
            if not pkg_dict:
                continue
            for key in ('name', 'epoch', 'version', 'release'):
                pkg_dict[key] = set(pkg_dict[key])
            tasks.extend((
                check_package_presence_in_repo(pkg_dict, repo_href)
                for repo_href, repo_is_debug in latest_prod_repo_versions
                if repo_is_debug is value
            ))
        await asyncio.gather(*tasks)

    def prepare_data_for_executing_async_tasks(package: dict,
                                               full_name: str) -> None:
        pkg_name, pkg_epoch, pkg_version, pkg_release, pkg_arch = (
            package['name'], package['epoch'], package['version'],
            package['release'], package['arch']
        )
        nevra = PackageNevra(pkg_name, pkg_epoch, pkg_version,
                             pkg_release, pkg_arch)
        pkgs_mapping[nevra] = full_name
        if is_debuginfo_rpm(pkg_name):
            debug_pkgs_nevra['name'].append(pkg_name)
            debug_pkgs_nevra['epoch'].append(pkg_epoch)
            debug_pkgs_nevra['version'].append(pkg_version)
            debug_pkgs_nevra['release'].append(pkg_release)
        else:
            pkgs_nevra['name'].append(pkg_name)
            pkgs_nevra['epoch'].append(pkg_epoch)
            pkgs_nevra['version'].append(pkg_version)
            pkgs_nevra['release'].append(pkg_release)

    async def get_pulp_based_response():
        plan_packages = []
        for pkg in pulp_packages:
            full_name = pkg['full_name']
            if full_name in added_packages:
                continue
            if pkg['arch'] == 'noarch':
                prepare_data_for_executing_async_tasks(pkg, full_name)
            plan_packages.append({'package': pkg, 'repositories': []})
            added_packages.append(full_name)
        await prepare_and_execute_async_tasks()

        return {
            'packages': plan_packages,
            'repositories': prod_repos,
            'existing_packages': existing_packages,
            'modules': rpm_modules,
        }

    if not settings.package_beholder_enabled:
        return await get_pulp_based_response()

    clean_base_dist_name = re.search(
        r'(?P<dist_name>[a-z]+)', base_dist_name,
        re.IGNORECASE).groupdict().get('dist_name')
    if not clean_base_dist_name:
        raise ValueError(f'Base distribution name is malformed: '
                         f'{base_dist_name}')
    clean_base_dist_name_lower = clean_base_dist_name.lower()
    clean_ref_dist_name = re.search(
        r'(?P<dist_name>[a-z]+)', reference_dist_name,
        re.IGNORECASE).groupdict().get('dist_name')
    if not clean_ref_dist_name:
        raise ValueError(f'Reference distribution name is malformed: '
                         f'{reference_dist_name}')
    clean_ref_dist_name_lower = clean_ref_dist_name.lower()
    beholder = BeholderClient(settings.beholder_host)

    repo_q = select(models.Repository).where(
        models.Repository.production.is_(True))
    result = await db.execute(repo_q)
    prod_repos = []
    tasks = []
    repo_ids_by_href = {}
    for repo in result.scalars().all():
        prod_repos.append({
            'id': repo.id,
            'name': repo.name,
            'arch': repo.arch,
            'debug': repo.debug,
            'url': repo.url,
        })
        tasks.append(pulp_client.get_repo_latest_version(repo.pulp_href,
                                                         for_releases=True))
        repo_ids_by_href[repo.pulp_href] = repo.id
    latest_prod_repo_versions = await asyncio.gather(*tasks)

    pkgs_mapping = {}
    repos_mapping = {
        RepoType(repo['name'], repo['arch'], repo['debug']): repo
        for repo in prod_repos
    }

    added_packages = []
    pkgs_nevra, debug_pkgs_nevra, existing_packages = (
        defaultdict(list), defaultdict(list), defaultdict(list)
    )
<<<<<<< HEAD

    if not settings.package_beholder_enabled:
        return await get_pulp_based_response()
=======
>>>>>>> 37338528

    for module in pulp_rpm_modules:
        endpoint = (
            f'/api/v1/distros/{clean_ref_dist_name}/'
            f'{reference_dist_version}/module/{module["name"]}/'
            f'{module["stream"]}/{module["arch"]}/'
        )
        success = True
        module_response = None
        try:
            module_response = await beholder.get(endpoint)
        except Exception:
            endpoint = (
                f'/api/v1/distros/{base_dist_name}/'
                f'{reference_dist_version}/module/{module["name"]}/'
                f'{module["stream"]}/{module["arch"]}/'
            )
            try:
                module_response = await beholder.get(endpoint)
            except Exception:
                success = False
        if not success or not module_response:
            continue
        module_repo = module_response['repository']
        repo_name = repo_name_regex.search(
            module_repo['name']).groupdict()['name']
        release_repo_name = (
            f'{clean_base_dist_name_lower}-{base_dist_version}-{repo_name}'
        )
        module_info = {
            'module': module,
            'repositories': [{
                'name': release_repo_name,
                'arch': module_repo['arch'],
                'debug': False
            }]
        }
        rpm_modules.append(module_info)
    endpoint = f'/api/v1/distros/{clean_ref_dist_name}/' \
               f'{reference_dist_version}/projects/'
    beholder_response = await beholder.post(endpoint, src_rpm_names)
    if not beholder_response.get('packages'):
        return await get_pulp_based_response()
<<<<<<< HEAD
=======

>>>>>>> 37338528
    if beholder_response.get('packages', []):
        for package in pulp_packages:
            pkg_name = package['name']
            pkg_version = package['version']
            pkg_arch = package['arch']
            full_name = package['full_name']
            if full_name in added_packages:
                continue
            if pkg_arch == 'noarch':
                prepare_data_for_executing_async_tasks(package, full_name)
            query = f'packages[].packages[?name==\'{pkg_name}\' ' \
                    f'&& version==\'{pkg_version}\' ' \
                    f'&& arch==\'{pkg_arch}\'][]'
            predicted_package = jmespath.search(query, beholder_response)
            pkg_info = {'package': package, 'repositories': []}
            if predicted_package:
                # JMESPath will find a list with 1 element inside
                predicted_package = predicted_package[0]
                repositories = predicted_package['repositories']
                release_repositories = set()
                for repo in repositories:
                    ref_repo_name = repo['name']
                    repo_name = (repo_name_regex.search(ref_repo_name)
                                 .groupdict()['name'])
                    release_repo_name = (f'{clean_ref_dist_name_lower}'
                                         f'-{base_dist_version}-{repo_name}')
                    debug = ref_repo_name.endswith('debuginfo')
                    if repo['arch'] == 'src':
                        debug = False
                    release_repo = RepoType(
                        release_repo_name, repo['arch'], debug)
                    release_repositories.add(release_repo)
                pkg_info['repositories'] = [
                    repos_mapping.get(item) for item in release_repositories
                ]
            packages.append(pkg_info)
            added_packages.append(full_name)

        # if noarch package already in repo with same NEVRA,
        # we should exclude this repo when generate release plan
        await prepare_and_execute_async_tasks()
        for pkg_info in packages:
            package = pkg_info['package']
            if package['arch'] != 'noarch':
                continue
            repos_ids = existing_packages.get(package['full_name'], [])
            new_repos = [
                repo for repo in pkg_info['repositories']
                if repo['id'] not in repos_ids
            ]
            pkg_info['repositories'] = new_repos
    return {
        'packages': packages,
        'existing_packages': existing_packages,
        'modules': rpm_modules,
        'repositories': prod_repos
    }


async def execute_release_plan(release_id: int, db: Session):
    packages_to_repo_layout = {}

    async with db.begin():
        release_result = await db.execute(
            select(models.Release).where(
                models.Release.id == release_id).options(
                    selectinload(models.Release.platform)))
        release = release_result.scalars().first()
        if not release.plan.get('packages') or \
                not release.plan.get('repositories'):
            raise EmptyReleasePlan('Cannot execute plan with empty packages '
                                   'or repositories: {packages}, {repositories}'
                                   .format_map(release.plan))

    for build_id in release.build_ids:
        try:
            verified = await sign_task.verify_signed_build(
                db, build_id, release.platform.id)
        except (DataNotFoundError, ValueError, SignError) as e:
            msg = f'The build {build_id} was not verified, because\n{e}'
            raise SignError(msg)
        if not verified:
            msg = f'Cannot execute plan with wrong singing of {build_id}'
            raise SignError(msg)
    for package in release.plan['packages']:
        for repository in package['repositories']:
            repo_name = repository['name']
            repo_arch = repository['arch']
            if repo_name not in packages_to_repo_layout:
                packages_to_repo_layout[repo_name] = {}
            if repo_arch not in packages_to_repo_layout[repo_name]:
                packages_to_repo_layout[repo_name][repo_arch] = []
            packages_to_repo_layout[repo_name][repo_arch].append(
                package['package']['artifact_href'])

    pulp_client = PulpClient(
        settings.pulp_host,
        settings.pulp_user,
        settings.pulp_password
    )
    for module in release.plan.get('modules', []):
        for repository in module['repositories']:
            repo_name = repository['name']
            repo_arch = repository['arch']
            if repo_name not in packages_to_repo_layout:
                packages_to_repo_layout[repo_name] = {}
            if repo_arch not in packages_to_repo_layout[repo_name]:
                packages_to_repo_layout[repo_name][repo_arch] = []
            module_info = module['module']
            module_pulp_href, _ = await pulp_client.create_module(
                module_info['template'],
                module_info['name'],
                module_info['stream'],
                module_info['context'],
                module_info['arch']
            )
            packages_to_repo_layout[repo_name][repo_arch].append(
                module_pulp_href)

    repo_status = {}

    for repository_name, arches in packages_to_repo_layout.items():
        repo_status[repository_name] = {}
        for arch, packages in arches.items():
            repo_q = select(models.Repository).where(
                models.Repository.name == repository_name,
                models.Repository.arch == arch
            )
            repo_result = await db.execute(repo_q)
            repo = repo_result.scalars().first()
            if not repo:
                raise MissingRepository(
                    f'Repository with name {repository_name} is missing '
                    f'or doesn\'t have pulp_href field')
            result = await pulp_client.modify_repository(
                repo.pulp_href, add=packages)
            # after modify repos we need to publish repo content
            await pulp_client.create_rpm_publication(repo.pulp_href)
            repo_status[repository_name][arch] = result

    return repo_status


async def get_releases(db: Session) -> typing.List[models.Release]:
    release_result = await db.execute(select(models.Release).options(
        selectinload(models.Release.created_by),
        selectinload(models.Release.platform)))
    return release_result.scalars().all()


async def create_new_release(
            db: Session, user_id: int, payload: release_schema.ReleaseCreate
        ) -> models.Release:
    async with db.begin():
        user_q = select(models.User).where(models.User.id == user_id)
        user_result = await db.execute(user_q)
        platform_result = await db.execute(select(models.Platform).where(
            models.Platform.id.in_(
                (payload.platform_id, payload.reference_platform_id))))
        platforms = platform_result.scalars().all()
        base_platform = [item for item in platforms
                         if item.id == payload.platform_id][0]
        reference_platform = [item for item in platforms
                              if item.id == payload.reference_platform_id][0]

        user = user_result.scalars().first()
        new_release = models.Release()
        new_release.build_ids = payload.builds
        if getattr(payload, 'build_tasks', None):
            new_release.build_task_ids = payload.build_tasks
        new_release.platform = base_platform
        new_release.reference_platform_id = payload.reference_platform_id
        new_release.plan = await get_release_plan(
            db, payload.builds,
            base_platform.name,
            base_platform.distr_version,
            reference_platform.name,
            reference_platform.distr_version,
            build_tasks=payload.build_tasks
        )
        new_release.created_by = user
        db.add(new_release)
        await db.commit()

    await db.refresh(new_release)
    release_res = await db.execute(select(models.Release).where(
        models.Release.id == new_release.id).options(
        selectinload(models.Release.created_by),
        selectinload(models.Release.platform)
    ))
    return release_res.scalars().first()


async def update_release(
        db: Session, release_id: int,
        payload: release_schema.ReleaseUpdate
) -> models.Release:
    async with db.begin():
        release_result = await db.execute(select(models.Release).where(
            models.Release.id == release_id).with_for_update())
        release = release_result.scalars().first()
        if not release:
            raise DataNotFoundError(f'Release with ID {release_id} not found')
        if payload.plan:
            release.plan = payload.plan
        build_tasks = getattr(payload, 'build_tasks', None)
        if (payload.builds and payload.builds != release.build_ids) or \
                (build_tasks and build_tasks != release.build_task_ids):
            release.build_ids = payload.builds
            if build_tasks:
                release.build_task_ids = payload.build_tasks
            platform_result = await db.execute(select(models.Platform).where(
                models.Platform.id.in_(
                    (release.platform_id, release.reference_platform_id))))
            platforms = platform_result.scalars().all()
            base_platform = [item for item in platforms
                             if item.id == release.platform_id][0]
            reference_platform = [
                item for item in platforms
                if item.id == release.reference_platform_id][0]
            release.plan = await get_release_plan(
                db, payload.builds,
                base_platform.distr_version,
                reference_platform.name,
                reference_platform.distr_version,
                build_tasks=payload.build_tasks
            )
        db.add(release)
        await db.commit()
    await db.refresh(release)
    release_res = await db.execute(select(models.Release).where(
        models.Release.id == release.id).options(
        selectinload(models.Release.created_by),
        selectinload(models.Release.platform)
    ))
    return release_res.scalars().first()


async def commit_release(db: Session, release_id: int) -> (models.Release, str):
    async with db.begin():
        release_result = await db.execute(
            select(models.Release).where(
                models.Release.id == release_id).with_for_update()
        )
        release = release_result.scalars().first()
        if not release:
            raise DataNotFoundError(f'Release with ID {release_id} not found')
        builds_q = select(models.Build).where(
            models.Build.id.in_(release.build_ids))
        builds_result = await db.execute(builds_q)
        for build in builds_result.scalars().all():
            build.release = release
            db.add(build)
        release.status = ReleaseStatus.IN_PROGRESS
        db.add(release)
        await db.commit()
    try:
        await execute_release_plan(release_id, db)
    except (EmptyReleasePlan, MissingRepository, SignError) as e:
        message = f'Cannot commit release: {str(e)}'
        release.status = ReleaseStatus.FAILED
    else:
        message = 'Successfully committed release'
        release.status = ReleaseStatus.COMPLETED
    db.add(release)
    await db.commit()
    await db.refresh(release)
    release_res = await db.execute(select(models.Release).where(
        models.Release.id == release.id).options(
        selectinload(models.Release.created_by),
        selectinload(models.Release.platform)
    ))
    return release_res.scalars().first(), message<|MERGE_RESOLUTION|>--- conflicted
+++ resolved
@@ -250,12 +250,6 @@
     pkgs_nevra, debug_pkgs_nevra, existing_packages = (
         defaultdict(list), defaultdict(list), defaultdict(list)
     )
-<<<<<<< HEAD
-
-    if not settings.package_beholder_enabled:
-        return await get_pulp_based_response()
-=======
->>>>>>> 37338528
 
     for module in pulp_rpm_modules:
         endpoint = (
@@ -299,10 +293,7 @@
     beholder_response = await beholder.post(endpoint, src_rpm_names)
     if not beholder_response.get('packages'):
         return await get_pulp_based_response()
-<<<<<<< HEAD
-=======
-
->>>>>>> 37338528
+
     if beholder_response.get('packages', []):
         for package in pulp_packages:
             pkg_name = package['name']
