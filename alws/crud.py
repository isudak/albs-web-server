--- conflicted
+++ resolved
@@ -25,17 +25,14 @@
     repository_schema,
 )
 from alws.utils.distro_utils import create_empty_repo
-<<<<<<< HEAD
 from alws.utils.github import get_user_github_token, get_github_user_info
 from alws.utils.jwt_utils import generate_JWT_token
 from alws.utils.multilib import (
     add_multilib_packages,
     get_multilib_packages,
 )
+from alws.utils.noarch import save_noarch_packages
 from alws.utils.pulp_client import PulpClient
-=======
-from alws.utils.noarch import save_noarch_packages
->>>>>>> 4b864342
 
 
 __all__ = [
@@ -552,7 +549,6 @@
         db.add(build_task)
         await db.commit()
 
-<<<<<<< HEAD
     multilib_conditions = (
         build_task.arch == 'x86_64',
         status == BuildTaskStatus.COMPLETED,
@@ -567,9 +563,8 @@
         multilib_pkgs = await get_multilib_packages(db, build_task, src_rpm)
         if multilib_pkgs:
             await add_multilib_packages(db, build_task, multilib_pkgs)
-=======
+
     await save_noarch_packages(db, build_task)
->>>>>>> 4b864342
 
     async with db.begin():
         rpms_result = await db.execute(select(models.BuildTaskArtifact).where(
